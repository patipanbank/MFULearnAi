import { bedrockService } from './bedrock';
import { chromaService } from './chroma';
import { ChatMessage } from '../types/chat';
import { HydratedDocument } from 'mongoose';
import { ModelModel } from '../models/Model';
import { Chat } from '../models/Chat';
import { usageService } from './usageService';
<<<<<<< HEAD
=======
import { ChatStats } from '../models/ChatStats';
>>>>>>> a7684375

interface QueryResult {
  text: string;
  metadata: {
    modelId: string;
    filename: string;
    [key: string]: any;
  };
  similarity: number;
}

interface ChromaQueryResult {
  documents: string[];
  metadatas: Array<{
    modelId: string;
    filename: string;
    [key: string]: any;
  }>;
  distances?: number[];
}

interface CollectionQueryResult {
  context: string;
  sources: Array<{
    modelId: string;
    collectionName: string;
    filename: string;
    similarity: number;
  }>;
}

interface IChatHistory {
  sources: Array<{
    modelId: string;
    collectionName: string;
    filename: string;
    similarity: number;
  }>;
  save(): Promise<void>;
}

interface RetryConfig {
  maxRetries: number;
  baseDelay: number;
  maxDelay: number;
}

class ChatService {
  private readonly questionTypes = {
    FACTUAL: 'factual',
    ANALYTICAL: 'analytical',
    CONCEPTUAL: 'conceptual',
    PROCEDURAL: 'procedural',
    CLARIFICATION: 'clarification'
  };

  private systemPrompt = `You are DinDin, a knowledgeable AI assistant. Follow these guidelines:
1. Be concise and direct in your responses
2. When citing information, mention the source document
3. If uncertain, acknowledge the limitations
4. For complex topics, break down explanations into steps
5. Use examples when helpful
6. If the question is unclear, ask for clarification
7. Stay within the context of provided documents
8. Maintain a professional and helpful tone

Remember: Your responses should be based on the provided context and documents.`;

  private readonly promptTemplates = {
    [this.questionTypes.FACTUAL]: 'Provide a direct and accurate answer based on the following context:',
    [this.questionTypes.ANALYTICAL]: 'Analyze the following information and provide insights:',
    [this.questionTypes.CONCEPTUAL]: 'Explain the concept using the following context:',
    [this.questionTypes.PROCEDURAL]: 'Describe the process or steps based on:',
    [this.questionTypes.CLARIFICATION]: 'To better answer your question, let me clarify based on:'
  };

  private chatModel = bedrockService.chatModel;
  private currentChatHistory?: HydratedDocument<IChatHistory>;
  private readonly BATCH_SIZE = 3; // Number of collections to query simultaneously
  private readonly MIN_SIMILARITY_THRESHOLD = 0.1; // Lowered from 0.6 to match ChromaService
  private readonly retryConfig: RetryConfig = {
    maxRetries: 3,
    baseDelay: 1000,
    maxDelay: 5000
  };
  // You are DinDin, a male AI. Keep responses brief and to the point.

  private isRelevantQuestion(query: string): boolean {
    return true;
  }

  /**
   * Sanitizes a collection name by replacing invalid characters.
   * Here we replace any colon (:) with a hyphen (-) to conform to ChromaDB's requirements.
   */
  private sanitizeCollectionName(name: string): string {
    return name.replace(/:/g, '-');
  }

  /**
   * Gets collection names for a model ID or returns the collection names if directly provided
   */
  private async resolveCollections(modelIdOrCollections: string | string[]): Promise<string[]> {
    try {
      if (Array.isArray(modelIdOrCollections)) {
        // console.log('Collections provided directly:', modelIdOrCollections);
        return modelIdOrCollections;
      }

      // console.log('Looking up model by ID:', modelIdOrCollections);
      const model = await ModelModel.findById(modelIdOrCollections);
      if (!model) {
        console.error('Model not found:', modelIdOrCollections);
        return [];
      }

      // console.log('Found model:', {
      //   id: model._id,
      //   name: model.name,
      //   collections: model.collections
      // });
      return model.collections;
    } catch (error) {
      console.error('Error resolving collections:', error);
      return [];
    }
  }

  private async processBatch(
    batch: string[],
    queryEmbedding: number[],
    imageEmbedding?: number[]
  ): Promise<CollectionQueryResult[]> {
    return Promise.all(
      batch.map(async (name): Promise<CollectionQueryResult> => {
        try {
          const queryResult = await chromaService.queryDocumentsWithEmbedding(
            name,
            imageEmbedding || queryEmbedding,
            4
          ) as ChromaQueryResult;

          if (!queryResult?.documents || !queryResult?.metadatas) {
            return { context: '', sources: [] };
          }

          const results = queryResult.documents
            .map((doc: string, index: number): QueryResult => ({
              text: doc,
              metadata: queryResult.metadatas[index],
              similarity: 1 - (queryResult.distances?.[index] || 0)
            }));

          // กำหนดค่า threshold ที่สามารถปรับได้ตามความเหมาะสม
          // ค่าสูงขึ้นหมายถึงกรองเฉพาะข้อมูลที่เกี่ยวข้องมากขึ้น
<<<<<<< HEAD
          const MIN_SIMILARITY_THRESHOLD = 0.3; // เพิ่มจาก 0.1 เป็น 0.3
=======
          const MIN_SIMILARITY_THRESHOLD = 0.1; // เพิ่มจาก 0.1 เป็น 0.3
>>>>>>> a7684375

          const filteredResults = results
            .filter(result => result.similarity >= MIN_SIMILARITY_THRESHOLD)
            .sort((a, b) => b.similarity - a.similarity);

          const sources = filteredResults.map(result => ({
            modelId: result.metadata.modelId,
            collectionName: name,
            filename: result.metadata.filename,
            similarity: result.similarity
          }));

          // เพิ่ม logging เพื่อตรวจสอบ
          // console.log('Filtered results:', {
          //   name,
          //   resultCount: filteredResults.length,
          //   context: filteredResults.map(r => r.text).join("\n\n")
          // });

          return {
            context: filteredResults.map(r => r.text).join("\n\n"),
            sources
          };
        } catch (error) {
          console.error(`Error querying collection ${name}:`, error);
          return { context: '', sources: [] };
        }
      })
    );
  }

  private detectQuestionType(query: string): string {
    const patterns = {
      [this.questionTypes.FACTUAL]: /^(what|when|where|who|which|how many|how much)/i,
      [this.questionTypes.ANALYTICAL]: /^(why|how|what if|what are the implications|analyze|compare|contrast)/i,
      [this.questionTypes.CONCEPTUAL]: /^(explain|describe|define|what is|what are|how does)/i,
      [this.questionTypes.PROCEDURAL]: /^(how to|how do|what steps|how can|show me how)/i,
      [this.questionTypes.CLARIFICATION]: /^(can you clarify|what do you mean|please explain|could you elaborate)/i
    };

    for (const [type, pattern] of Object.entries(patterns)) {
      if (pattern.test(query)) {
        return type;
      }
    }

    return this.questionTypes.FACTUAL; // Default to factual if no pattern matches
  }

  private async getContext(query: string, modelIdOrCollections: string | string[], imageBase64?: string): Promise<string> {
    // console.log('Getting context for:', {
    //   query,
    //   modelIdOrCollections,
    //   hasImage: !!imageBase64
    // });

    const questionType = this.detectQuestionType(query);
    const promptTemplate = this.promptTemplates[questionType];
    
    const collectionNames = await this.resolveCollections(modelIdOrCollections);
    if (collectionNames.length === 0) {
      console.error('No collections found for:', modelIdOrCollections);
      return '';
    }

    // console.log('Resolved collection names:', collectionNames);
    // console.log('Detected question type:', questionType);

    const sanitizedCollections = collectionNames.map(name => 
      this.sanitizeCollectionName(name)
    );
    // console.log('Sanitized collection names:', sanitizedCollections);

    // console.log('Getting query embedding...');
    // Limit query length for embedding to stay within service limits (50,000 chars)
    const MAX_QUERY_LENGTH = 4000; // Conservative limit to ensure we stay well under the 50k limit
    const truncatedQuery = query.length > MAX_QUERY_LENGTH 
      ? query.substring(0, MAX_QUERY_LENGTH) 
      : query;
    
    let queryEmbedding = await chromaService.getQueryEmbedding(truncatedQuery);
    let imageEmbedding: number[] | undefined;
    
    if (imageBase64) {
      try {
        // console.log('Generating image embedding...');
        imageEmbedding = await bedrockService.embedImage(imageBase64, truncatedQuery);
        // console.log('Generated image embedding');
      } catch (error) {
        // console.error('Error generating image embedding:', error);
      }
    }
    
    const batches: string[][] = [];
    for (let i = 0; i < sanitizedCollections.length; i += this.BATCH_SIZE) {
      batches.push(sanitizedCollections.slice(i, i + this.BATCH_SIZE));
    }
    // console.log('Created batches:', batches);

    let allResults: CollectionQueryResult[] = [];
    for (const batch of batches) {
      // console.log('Processing batch:', batch);
      const batchResults = await this.processBatch(batch, queryEmbedding, imageEmbedding);
      allResults = allResults.concat(batchResults);
    }

    // console.log('All results:', allResults);

    const allSources = allResults
      .flatMap(r => r.sources)
      .sort((a, b) => b.similarity - a.similarity);

    // console.log('All sources:', allSources);

    if (this.currentChatHistory) {
      this.currentChatHistory.sources = allSources;
      await this.currentChatHistory.save();
      // console.log('Saved sources to chat history');
    }

    // กรองและจัดลำดับ context ตาม similarity score
    // เลือกเฉพาะ collection ที่มี similarity score สูงกว่าเกณฑ์
    const MIN_COLLECTION_SIMILARITY = 0.4; // เกณฑ์ขั้นต่ำสำหรับ collection
    
    const contexts = allResults
      .filter(r => {
        // กรองเฉพาะ collection ที่มีข้อมูลและมี similarity score สูงกว่าเกณฑ์
        if (r.sources.length === 0) return false;
        const maxSimilarity = Math.max(...r.sources.map(s => s.similarity));
        return maxSimilarity >= MIN_COLLECTION_SIMILARITY;
      })
      .sort((a, b) => {
        // จัดลำดับตาม similarity score สูงสุดของแต่ละ collection
        const aMaxSim = Math.max(...a.sources.map(s => s.similarity));
        const bMaxSim = Math.max(...b.sources.map(s => s.similarity));
        return bMaxSim - aMaxSim;
      })
      .map(r => r.context);

    // console.log('Final context length:', contexts.join("\n\n").length);

    // จำกัดจำนวนข้อมูลที่ส่งไปยัง model เพื่อลดการใช้ token
    const MAX_CONTEXT_LENGTH = 6000; // Reduced from 8000 to avoid token limit errors
    
    // รวม context จากทุก collection ที่มี similarity score ผ่านเกณฑ์
    let context = '';
    for (const result of contexts) {
      if (result && result.length > 0) {
        // If this single result is too large, truncate it
        let resultToAdd = result;
        if (resultToAdd.length > MAX_CONTEXT_LENGTH) {
          resultToAdd = resultToAdd.substring(0, MAX_CONTEXT_LENGTH);
          // Ensure we don't cut in the middle of a word or sentence
          const lastPeriodIndex = resultToAdd.lastIndexOf('.');
          const lastNewlineIndex = resultToAdd.lastIndexOf('\n');
          const lastBreakIndex = Math.max(lastPeriodIndex, lastNewlineIndex);
          if (lastBreakIndex > MAX_CONTEXT_LENGTH * 0.8) {
            resultToAdd = resultToAdd.substring(0, lastBreakIndex + 1);
          }
        }
        
        // ตรวจสอบว่าการเพิ่ม context นี้จะทำให้เกินขนาดหรือไม่
        if (context.length + resultToAdd.length > MAX_CONTEXT_LENGTH) {
          // ถ้าเกินขนาด ให้หยุดการเพิ่ม context
          break;
        }
        context += resultToAdd + '\n';
      }
    }
    
    // Double-check final context size doesn't exceed limits
    if (context.length > MAX_CONTEXT_LENGTH) {
      context = context.substring(0, MAX_CONTEXT_LENGTH);
      // Ensure we don't cut mid-sentence
      const lastPeriodIndex = context.lastIndexOf('.');
      if (lastPeriodIndex > MAX_CONTEXT_LENGTH * 0.8) {
        context = context.substring(0, lastPeriodIndex + 1);
      }
    }
    
    return `${promptTemplate}\n\n${context}`;
  }

  private summarizeOldMessages(messages: ChatMessage[]): string {
    if (messages.length <= 0) {
      return '';
    }

    // Create a concise summary of the older messages
    const summary = messages.map(msg => {
      const role = msg.role.charAt(0).toUpperCase() + msg.role.slice(1);
      const content = msg.content.length > 100 
        ? `${msg.content.substring(0, 97)}...` 
        : msg.content;
      return `${role}: ${content}`;
    }).join('\n');

    return `Previous conversation summary:\n${summary}`;
  }

<<<<<<< HEAD
=======
  private async updateDailyStats(userId: string): Promise<void> {
    try {
      // สร้างวันที่ปัจจุบันในโซนเวลาไทย (UTC+7)
      const today = new Date();
      today.setHours(today.getHours() + 7); // แปลงเป็นเวลาไทย
      today.setHours(0, 0, 0, 0); // รีเซ็ตเวลาเป็นต้นวัน

      const stats = await ChatStats.findOneAndUpdate(
        { date: today },
        {
          $addToSet: { uniqueUsers: userId },
          $inc: { totalChats: 1 }
        },
        { 
          upsert: true,
          new: true 
        }
      );

      console.log(`Updated daily stats for ${userId}:`, {
        date: today.toISOString(),
        uniqueUsers: stats.uniqueUsers.length,
        totalChats: stats.totalChats
      });
    } catch (error) {
      console.error('Error updating daily stats:', error);
    }
  }

>>>>>>> a7684375
  async *generateResponse(
    messages: ChatMessage[],
    query: string,
    modelIdOrCollections: string | string[],
    userId: string
  ): AsyncGenerator<string> {
    try {
      // console.log("Starting generateResponse with:", modelIdOrCollections);
      
      const lastMessage = messages[messages.length - 1];
      const isImageGeneration = lastMessage.isImageGeneration;
      
      // Dynamically determine message limit based on message length
      const MAX_CHAR_THRESHOLD = 500; // Define threshold for "long" messages
      const DEFAULT_MESSAGE_LIMIT = 6;
      const LONG_MESSAGE_LIMIT = 2;
      
      // Calculate average message length
      const avgMessageLength = messages.reduce((sum, msg) => 
        sum + (msg.content?.length || 0), 0) / Math.max(1, messages.length);
      
      // Set message limit based on average length
      const MESSAGE_LIMIT = avgMessageLength > MAX_CHAR_THRESHOLD 
        ? LONG_MESSAGE_LIMIT 
        : DEFAULT_MESSAGE_LIMIT;
      
      let recentMessages: ChatMessage[] = [];
      let olderMessages: ChatMessage[] = [];
      
      if (messages.length > MESSAGE_LIMIT) {
        // Split messages into older and recent messages
        olderMessages = messages.slice(0, messages.length - MESSAGE_LIMIT);
        recentMessages = messages.slice(messages.length - MESSAGE_LIMIT);
      } else {
        recentMessages = [...messages];
      }
      
      // Skip context retrieval for image generation
      let context = '';
      if (!isImageGeneration) {
        const imageBase64 = lastMessage.images?.[0]?.data;
        try {
          // Ensure query doesn't exceed reasonable length
          const MAX_QUERY_FOR_CONTEXT = 4000;
          const trimmedQuery = query.length > MAX_QUERY_FOR_CONTEXT 
            ? query.substring(0, MAX_QUERY_FOR_CONTEXT) 
            : query;
            
          context = await this.retryOperation(
            async () => this.getContext(trimmedQuery, modelIdOrCollections, imageBase64),
            'Failed to get context'
          );
        } catch (error) {
          console.error('Error getting context:', error);
          // Continue without context if there's an error
        }
      }
      
      // console.log('Retrieved context length:', context.length);

      const questionType = isImageGeneration ? 'imageGeneration' : this.detectQuestionType(query);
      // console.log('Question type:', questionType);

      const systemMessages: ChatMessage[] = [
        {
          role: 'system',
          content: isImageGeneration ? 
            'You are an expert at generating detailed image descriptions. Create vivid, detailed descriptions that can be used to generate images.' :
            this.systemPrompt
        }
      ];

      // Add summary of older messages if there are any
      if (olderMessages.length > 0) {
        systemMessages.push({
          role: 'system',
          content: this.summarizeOldMessages(olderMessages)
        });
      }

      // Only add context if we have it and not in image generation mode
      if (context && !isImageGeneration) {
        systemMessages.push({
          role: 'system',
          content: `Context from documents:\n${context}`
        });
      }

      // Combine system messages with recent user messages only
      const augmentedMessages = [...systemMessages, ...recentMessages];

      // นับจำนวนข้อความทั้งหมดในการสนทนานี้
      const messageCount = messages.length + 1; // รวมข้อความใหม่ด้วย
      
      // อัพเดทสถิติพร้อมจำนวนข้อความ
      await this.updateDailyStats(userId);
      
      let attempt = 0;
      while (attempt < this.retryConfig.maxRetries) {
        try {
          // Generate response and send chunks
          let totalTokens = 0;
          for await (const chunk of bedrockService.chat(augmentedMessages, isImageGeneration ? bedrockService.models.titanImage : bedrockService.chatModel)) {
            if (typeof chunk === 'string') {
              yield chunk;
            }
          }

          // อัพเดท token usage หลังจากได้ response ทั้งหมด
          totalTokens = bedrockService.getLastTokenUsage();
          if (totalTokens > 0) {
            const usage = await usageService.updateTokenUsage(userId, totalTokens);
            console.log(`[Chat] Token usage updated for ${userId}:`, {
              used: totalTokens,
              daily: usage.dailyTokens,
              remaining: usage.remainingTokens
            });
          }
          return;
        } catch (error: unknown) {
          attempt++;
          if (error instanceof Error && error.name === 'InvalidSignatureException') {
            console.error(`Error in chat generation (Attempt ${attempt}/${this.retryConfig.maxRetries}):`, error);
            // รอสักครู่ก่อน retry
            await new Promise(resolve => setTimeout(resolve, 1000));
            continue;
          }
          throw error;
        }
      }
    } catch (error) {
      console.error('Error generating response:', error);
      throw error;
    }
  }

  private async retryOperation<T>(
    operation: () => Promise<T>,
    errorMessage: string
  ): Promise<T> {
    let lastError: Error | null = null;
    
    for (let attempt = 1; attempt <= this.retryConfig.maxRetries; attempt++) {
      try {
        return await operation();
      } catch (error) {
        lastError = error as Error;
        console.error(`${errorMessage} (Attempt ${attempt}/${this.retryConfig.maxRetries}):`, error);
        
        if (attempt < this.retryConfig.maxRetries) {
          const delay = Math.min(
            this.retryConfig.baseDelay * Math.pow(2, attempt - 1),
            this.retryConfig.maxDelay
          );
          await new Promise(resolve => setTimeout(resolve, delay));
        }
      }
    }
    
    throw new Error(`${errorMessage} after ${this.retryConfig.maxRetries} attempts: ${lastError?.message}`);
  }

<<<<<<< HEAD
  async getChats(userId: string, page: number = 1, limit: number = 4) {
=======
  async getChats(userId: string, page: number = 1, limit: number = 5) {
>>>>>>> a7684375
    const skip = (page - 1) * limit;
    const chats = await Chat.find({ userId })
      .sort({ updatedAt: -1 })
      .skip(skip)
      .limit(limit);
    
    const total = await Chat.countDocuments({ userId });
    const totalPages = Math.ceil(total / limit);
    const hasMore = page < totalPages;

    return { chats, totalPages, hasMore };
  }

  private isValidObjectId(id: string | null): boolean {
    if (!id) return false;
    return /^[0-9a-fA-F]{24}$/.test(id);
  }

  async getChat(userId: string, chatId: string) {
    try {
      if (!this.isValidObjectId(chatId)) {
        throw new Error('Invalid chat ID format');
      }

      const chat = await Chat.findOne({ _id: chatId, userId });
      if (!chat) {
        throw new Error('Chat not found');
      }
      return chat;
    } catch (error) {
      if (error instanceof Error) {
        if (error.message === 'Invalid chat ID format') {
          throw error;
        }
        if (error.message === 'Chat not found') {
          throw error;
        }
        console.error('Error getting chat:', error);
        throw new Error('Failed to get chat');
      }
      throw error;
    }
  }

  async saveChat(userId: string, modelId: string, messages: any[]) {
    try {
      // บันทึกสถิติก่อนที่จะบันทึกแชท
      await this.updateDailyStats(userId);

      // หาข้อความแรกของ user
      const firstUserMessage = messages.find(msg => msg.role === 'user');
      const chatname = firstUserMessage ? firstUserMessage.content.substring(0, 50) : 'Untitled Chat';
      
      const lastMessage = messages[messages.length - 1];
      const name = lastMessage.content.substring(0, 50);

      const processedMessages = messages.map(msg => ({
        ...msg,
        timestamp: msg.timestamp?.$date ? new Date(msg.timestamp.$date) : new Date(),
        images: msg.images || [],
        sources: msg.sources || [],
        isImageGeneration: msg.isImageGeneration || false,
        isComplete: msg.isComplete || false
      }));

      const chat = new Chat({
        userId,
        modelId,
        chatname,
        name,
        messages: processedMessages
      });

      await chat.save();
      return chat;
    } catch (error) {
      console.error('Error saving chat:', error);
      throw error;
    }
  }

  async updateChat(chatId: string, userId: string, messages: any[]) {
    try {
      if (!this.isValidObjectId(chatId)) {
        throw new Error('Invalid chat ID format');
      }

      const chat = await Chat.findOneAndUpdate(
        { _id: chatId, userId },
        {
          $set: {
            name: messages[messages.length - 1].content.substring(0, 50),
            messages: messages.map(msg => ({
              ...msg,
              timestamp: msg.timestamp?.$date ? new Date(msg.timestamp.$date) : new Date(),
              images: msg.images || [],
              sources: msg.sources || [],
              isImageGeneration: msg.isImageGeneration || false,
              isComplete: msg.isComplete || false
            }))
          }
        },
        { new: true }
      );

      if (!chat) {
        throw new Error('Chat not found');
      }

      return chat;
    } catch (error) {
      if (error instanceof Error) {
        if (error.message === 'Invalid chat ID format') {
          throw error;
        }
        if (error.message === 'Chat not found') {
          throw error;
        }
        console.error('Error updating chat:', error);
        throw new Error('Failed to update chat');
      }
      throw error;
    }
  }

  async deleteChat(chatId: string, userId: string) {
    try {
      if (!this.isValidObjectId(chatId)) {
        throw new Error('Invalid chat ID format');
      }

      const result = await Chat.deleteOne({ _id: chatId, userId });
      if (result.deletedCount === 0) {
        throw new Error('Chat not found or unauthorized');
      }
      return true;
    } catch (error) {
      if (error instanceof Error) {
        if (error.message === 'Invalid chat ID format') {
          throw error;
        }
        if (error.message === 'Chat not found or unauthorized') {
          throw error;
        }
        console.error('Error deleting chat:', error);
        throw new Error('Failed to delete chat');
      }
      throw error;
    }
  }

  async togglePinChat(chatId: string, userId: string) {
    const chat = await Chat.findOne({ _id: chatId, userId });
    if (!chat) {
      throw new Error('Chat not found');
    }

    chat.isPinned = !chat.isPinned;
    await chat.save();
    return chat;
  }
}

export const chatService = new ChatService();

// ใน production mode บางครั้ง console จะถูก strip ออกโดยอัตโนมัติ
if (process.env.NODE_ENV !== 'production') {
  // console.log('Debug message');
}<|MERGE_RESOLUTION|>--- conflicted
+++ resolved
@@ -5,10 +5,7 @@
 import { ModelModel } from '../models/Model';
 import { Chat } from '../models/Chat';
 import { usageService } from './usageService';
-<<<<<<< HEAD
-=======
 import { ChatStats } from '../models/ChatStats';
->>>>>>> a7684375
 
 interface QueryResult {
   text: string;
@@ -164,11 +161,7 @@
 
           // กำหนดค่า threshold ที่สามารถปรับได้ตามความเหมาะสม
           // ค่าสูงขึ้นหมายถึงกรองเฉพาะข้อมูลที่เกี่ยวข้องมากขึ้น
-<<<<<<< HEAD
-          const MIN_SIMILARITY_THRESHOLD = 0.3; // เพิ่มจาก 0.1 เป็น 0.3
-=======
           const MIN_SIMILARITY_THRESHOLD = 0.1; // เพิ่มจาก 0.1 เป็น 0.3
->>>>>>> a7684375
 
           const filteredResults = results
             .filter(result => result.similarity >= MIN_SIMILARITY_THRESHOLD)
@@ -369,8 +362,6 @@
     return `Previous conversation summary:\n${summary}`;
   }
 
-<<<<<<< HEAD
-=======
   private async updateDailyStats(userId: string): Promise<void> {
     try {
       // สร้างวันที่ปัจจุบันในโซนเวลาไทย (UTC+7)
@@ -400,7 +391,6 @@
     }
   }
 
->>>>>>> a7684375
   async *generateResponse(
     messages: ChatMessage[],
     query: string,
@@ -563,11 +553,7 @@
     throw new Error(`${errorMessage} after ${this.retryConfig.maxRetries} attempts: ${lastError?.message}`);
   }
 
-<<<<<<< HEAD
-  async getChats(userId: string, page: number = 1, limit: number = 4) {
-=======
   async getChats(userId: string, page: number = 1, limit: number = 5) {
->>>>>>> a7684375
     const skip = (page - 1) * limit;
     const chats = await Chat.find({ userId })
       .sort({ updatedAt: -1 })
