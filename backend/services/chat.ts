import { bedrockService } from './bedrock';
import { chromaService } from './chroma';
import { ChatMessage } from '../types/chat';
import { HydratedDocument } from 'mongoose';
import { ModelModel } from '../models/Model';
import { Chat } from '../models/Chat';
import { usageService } from './usageService';
import { ChatStats } from '../models/ChatStats';

interface QueryResult {
  text: string;
  metadata: {
    modelId: string;
    filename: string;
    [key: string]: any;
  };
  similarity: number;
}

interface ChromaQueryResult {
  documents: string[];
  metadatas: Array<{
    modelId: string;
    filename: string;
    [key: string]: any;
  }>;
  distances?: number[];
}

interface CollectionQueryResult {
  context: string;
  sources: Array<{
    modelId: string;
    collectionName: string;
    filename: string;
    similarity: number;
  }>;
}

interface IChatHistory {
  sources: Array<{
    modelId: string;
    collectionName: string;
    filename: string;
    similarity: number;
  }>;
  save(): Promise<void>;
}

interface RetryConfig {
  maxRetries: number;
  baseDelay: number;
  maxDelay: number;
}

class ChatService {
  private readonly questionTypes = {
    FACTUAL: 'factual',
    ANALYTICAL: 'analytical',
    CONCEPTUAL: 'conceptual',
    PROCEDURAL: 'procedural',
    CLARIFICATION: 'clarification'
  };

  private systemPrompt = `You are DinDin, a male AI assistant for Mae Fah Luang University. Follow these guidelines:

<<<<<<< HEAD
1. Response Style:
   - Be concise, clear and direct
   - Use Thai language when users ask in Thai
   - Use English when users ask in English
   - Maintain a professional yet friendly tone
   - Break complex topics into numbered steps
   - Use bullet points for lists when appropriate

2. Knowledge Base:
   - Prioritize using provided context and documentation
   - Can answer general questions beyond the provided context
   - Can analyze and describe images
   - For MFU-specific questions, clearly state if information is from official sources

3. Interaction Guidelines:
   - Ask for clarification if the question is unclear
   - Provide relevant examples when helpful
   - If unsure, acknowledge limitations and suggest alternatives
   - Format code blocks with appropriate syntax highlighting
   - For long responses, use headers to organize information

4. Special Instructions:
   - When citing sources, clearly indicate the reference
   - For technical topics, include brief explanations of key terms
   - When handling errors or issues, provide step-by-step troubleshooting
   - For data or statistics, specify the source and timeframe

Remember: Always prioritize accuracy and clarity in your responses while maintaining a helpful and educational approach.`;
//   private systemPrompt = `You are DinDin, a knowledgeable AI assistant. Follow these guidelines:
// 1. Be concise and direct in your responses
// 2. When citing information, mention the source document
// 3. If uncertain, acknowledge the limitations
// 4. For complex topics, break down explanations into steps
// 5. Use examples when helpful
// 6. If the question is unclear, ask for clarification
// 7. Stay within the context of provided documents
// 8. Maintain a professional and helpful tone

// Remember: Your responses should be based on the provided context and documents.`;
=======
  1. Response Style:
     - Be concise, clear and direct
     - Use Thai language when users ask in Thai
     - Use English when users ask in English
     - Maintain a professional yet friendly tone
     - Break complex topics into numbered steps
     - Use bullet points for lists when appropriate
  
  2. Knowledge Base:
     - Prioritize using provided context and documentation
     - Can answer general questions beyond the provided context
     - Can analyze and describe images
     - Can read and summarize files
     - For MFU-specific questions, clearly state if information is from official sources
  
  3. Interaction Guidelines:
     - Ask for clarification if the question is unclear
     - Provide relevant examples when helpful
     - If unsure, acknowledge limitations and suggest alternatives
     - Format code blocks with appropriate syntax highlighting
     - For long responses, use headers to organize information
  
  4. Special Instructions:
     - When citing sources, clearly indicate the reference
     - For technical topics, include brief explanations of key terms
     - When handling errors or issues, provide step-by-step troubleshooting
     - For data or statistics, specify the source and timeframe
  
  Remember: Always prioritize accuracy and clarity in your responses while maintaining a helpful and educational approach.`;
>>>>>>> 94151de7

  private readonly promptTemplates = {
    [this.questionTypes.FACTUAL]: 'Provide a direct and accurate answer based on the following context:',
    [this.questionTypes.ANALYTICAL]: 'Analyze the following information and provide insights:',
    [this.questionTypes.CONCEPTUAL]: 'Explain the concept using the following context:',
    [this.questionTypes.PROCEDURAL]: 'Describe the process or steps based on:',
    [this.questionTypes.CLARIFICATION]: 'To better answer your question, let me clarify based on:'
  };

  private chatModel = bedrockService.chatModel;
  private currentChatHistory?: HydratedDocument<IChatHistory>;
  private readonly BATCH_SIZE = 3; // Number of collections to query simultaneously
  private readonly MIN_SIMILARITY_THRESHOLD = 0.1; // Lowered from 0.6 to match ChromaService
  private readonly retryConfig: RetryConfig = {
    maxRetries: 3,
    baseDelay: 1000,
    maxDelay: 5000
  };
  // You are DinDin, a male AI. Keep responses brief and to the point.

  private isRelevantQuestion(query: string): boolean {
    return true;
  }

  /**
   * Sanitizes a collection name by replacing invalid characters.
   * Here we replace any colon (:) with a hyphen (-) to conform to ChromaDB's requirements.
   */
  private sanitizeCollectionName(name: string): string {
    return name.replace(/:/g, '-');
  }

  /**
   * Gets collection names for a model ID or returns the collection names if directly provided
   */
  private async resolveCollections(modelIdOrCollections: string | string[]): Promise<string[]> {
    try {
      if (Array.isArray(modelIdOrCollections)) {
        // console.log('Collections provided directly:', modelIdOrCollections);
        return modelIdOrCollections;
      }

      // console.log('Looking up model by ID:', modelIdOrCollections);
      const model = await ModelModel.findById(modelIdOrCollections);
      if (!model) {
        console.error('Model not found:', modelIdOrCollections);
        return [];
      }

      // console.log('Found model:', {
      //   id: model._id,
      //   name: model.name,
      //   collections: model.collections
      // });
      return model.collections;
    } catch (error) {
      console.error('Error resolving collections:', error);
      return [];
    }
  }

  private async processBatch(
    batch: string[],
    queryEmbedding: number[],
    imageEmbedding?: number[]
  ): Promise<CollectionQueryResult[]> {
    return Promise.all(
      batch.map(async (name): Promise<CollectionQueryResult> => {
        try {
          const queryResult = await chromaService.queryDocumentsWithEmbedding(
            name,
            imageEmbedding || queryEmbedding,
            4
          ) as ChromaQueryResult;

          if (!queryResult?.documents || !queryResult?.metadatas) {
            return { context: '', sources: [] };
          }

          const results = queryResult.documents
            .map((doc: string, index: number): QueryResult => ({
              text: doc,
              metadata: queryResult.metadatas[index],
              similarity: 1 - (queryResult.distances?.[index] || 0)
            }));

          // กำหนดค่า threshold ที่สามารถปรับได้ตามความเหมาะสม
          // ค่าสูงขึ้นหมายถึงกรองเฉพาะข้อมูลที่เกี่ยวข้องมากขึ้น
          const MIN_SIMILARITY_THRESHOLD = 0.1; // เพิ่มจาก 0.1 เป็น 0.3

          const filteredResults = results
            .filter(result => result.similarity >= MIN_SIMILARITY_THRESHOLD)
            .sort((a, b) => b.similarity - a.similarity);

          const sources = filteredResults.map(result => ({
            modelId: result.metadata.modelId,
            collectionName: name,
            filename: result.metadata.filename,
            similarity: result.similarity
          }));

          // เพิ่ม logging เพื่อตรวจสอบ
          // console.log('Filtered results:', {
          //   name,
          //   resultCount: filteredResults.length,
          //   context: filteredResults.map(r => r.text).join("\n\n")
          // });

          return {
            context: filteredResults.map(r => r.text).join("\n\n"),
            sources
          };
        } catch (error) {
          console.error(`Error querying collection ${name}:`, error);
          return { context: '', sources: [] };
        }
      })
    );
  }

  private detectQuestionType(query: string): string {
    const patterns = {
      [this.questionTypes.FACTUAL]: /^(what|when|where|who|which|how many|how much)/i,
      [this.questionTypes.ANALYTICAL]: /^(why|how|what if|what are the implications|analyze|compare|contrast)/i,
      [this.questionTypes.CONCEPTUAL]: /^(explain|describe|define|what is|what are|how does)/i,
      [this.questionTypes.PROCEDURAL]: /^(how to|how do|what steps|how can|show me how)/i,
      [this.questionTypes.CLARIFICATION]: /^(can you clarify|what do you mean|please explain|could you elaborate)/i
    };

    for (const [type, pattern] of Object.entries(patterns)) {
      if (pattern.test(query)) {
        return type;
      }
    }

    return this.questionTypes.FACTUAL; // Default to factual if no pattern matches
  }

  private async getContext(query: string, modelIdOrCollections: string | string[], imageBase64?: string): Promise<string> {
    // console.log('Getting context for:', {
    //   query,
    //   modelIdOrCollections,
    //   hasImage: !!imageBase64
    // });

    const questionType = this.detectQuestionType(query);
    const promptTemplate = this.promptTemplates[questionType];
    
    const collectionNames = await this.resolveCollections(modelIdOrCollections);
    if (collectionNames.length === 0) {
      console.error('No collections found for:', modelIdOrCollections);
      return '';
    }

    // console.log('Resolved collection names:', collectionNames);
    // console.log('Detected question type:', questionType);

    const sanitizedCollections = collectionNames.map(name => 
      this.sanitizeCollectionName(name)
    );
    // console.log('Sanitized collection names:', sanitizedCollections);

    // console.log('Getting query embedding...');
    // Limit query length for embedding to stay within service limits (50,000 chars)
    const MAX_QUERY_LENGTH = 4000; // Conservative limit to ensure we stay well under the 50k limit
    const truncatedQuery = query.length > MAX_QUERY_LENGTH 
      ? query.substring(0, MAX_QUERY_LENGTH) 
      : query;
    
    let queryEmbedding = await chromaService.getQueryEmbedding(truncatedQuery);
    let imageEmbedding: number[] | undefined;
    
    if (imageBase64) {
      try {
        // console.log('Generating image embedding...');
        imageEmbedding = await bedrockService.embedImage(imageBase64, truncatedQuery);
        // console.log('Generated image embedding');
      } catch (error) {
        // console.error('Error generating image embedding:', error);
      }
    }
    
    const batches: string[][] = [];
    for (let i = 0; i < sanitizedCollections.length; i += this.BATCH_SIZE) {
      batches.push(sanitizedCollections.slice(i, i + this.BATCH_SIZE));
    }
    // console.log('Created batches:', batches);

    let allResults: CollectionQueryResult[] = [];
    for (const batch of batches) {
      // console.log('Processing batch:', batch);
      const batchResults = await this.processBatch(batch, queryEmbedding, imageEmbedding);
      allResults = allResults.concat(batchResults);
    }

    // console.log('All results:', allResults);

    const allSources = allResults
      .flatMap(r => r.sources)
      .sort((a, b) => b.similarity - a.similarity);

    // console.log('All sources:', allSources);

    if (this.currentChatHistory) {
      this.currentChatHistory.sources = allSources;
      await this.currentChatHistory.save();
      // console.log('Saved sources to chat history');
    }

    // กรองและจัดลำดับ context ตาม similarity score
    // เลือกเฉพาะ collection ที่มี similarity score สูงกว่าเกณฑ์
    const MIN_COLLECTION_SIMILARITY = 0.4; // เกณฑ์ขั้นต่ำสำหรับ collection
    
    const contexts = allResults
      .filter(r => {
        // กรองเฉพาะ collection ที่มีข้อมูลและมี similarity score สูงกว่าเกณฑ์
        if (r.sources.length === 0) return false;
        const maxSimilarity = Math.max(...r.sources.map(s => s.similarity));
        return maxSimilarity >= MIN_COLLECTION_SIMILARITY;
      })
      .sort((a, b) => {
        // จัดลำดับตาม similarity score สูงสุดของแต่ละ collection
        const aMaxSim = Math.max(...a.sources.map(s => s.similarity));
        const bMaxSim = Math.max(...b.sources.map(s => s.similarity));
        return bMaxSim - aMaxSim;
      })
      .map(r => r.context);

    // console.log('Final context length:', contexts.join("\n\n").length);

    // จำกัดจำนวนข้อมูลที่ส่งไปยัง model เพื่อลดการใช้ token
    const MAX_CONTEXT_LENGTH = 6000; // Reduced from 8000 to avoid token limit errors
    
    // รวม context จากทุก collection ที่มี similarity score ผ่านเกณฑ์
    let context = '';
    for (const result of contexts) {
      if (result && result.length > 0) {
        // If this single result is too large, truncate it
        let resultToAdd = result;
        if (resultToAdd.length > MAX_CONTEXT_LENGTH) {
          resultToAdd = resultToAdd.substring(0, MAX_CONTEXT_LENGTH);
          // Ensure we don't cut in the middle of a word or sentence
          const lastPeriodIndex = resultToAdd.lastIndexOf('.');
          const lastNewlineIndex = resultToAdd.lastIndexOf('\n');
          const lastBreakIndex = Math.max(lastPeriodIndex, lastNewlineIndex);
          if (lastBreakIndex > MAX_CONTEXT_LENGTH * 0.8) {
            resultToAdd = resultToAdd.substring(0, lastBreakIndex + 1);
          }
        }
        
        // ตรวจสอบว่าการเพิ่ม context นี้จะทำให้เกินขนาดหรือไม่
        if (context.length + resultToAdd.length > MAX_CONTEXT_LENGTH) {
          // ถ้าเกินขนาด ให้หยุดการเพิ่ม context
          break;
        }
        context += resultToAdd + '\n';
      }
    }
    
    // Double-check final context size doesn't exceed limits
    if (context.length > MAX_CONTEXT_LENGTH) {
      context = context.substring(0, MAX_CONTEXT_LENGTH);
      // Ensure we don't cut mid-sentence
      const lastPeriodIndex = context.lastIndexOf('.');
      if (lastPeriodIndex > MAX_CONTEXT_LENGTH * 0.8) {
        context = context.substring(0, lastPeriodIndex + 1);
      }
    }
    
    return `${promptTemplate}\n\n${context}`;
  }

  private summarizeOldMessages(messages: ChatMessage[]): string {
    if (messages.length <= 0) {
      return '';
    }

    // Create a concise summary of the older messages
    const summary = messages.map(msg => {
      const role = msg.role.charAt(0).toUpperCase() + msg.role.slice(1);
      const content = msg.content.length > 100 
        ? `${msg.content.substring(0, 97)}...` 
        : msg.content;
      return `${role}: ${content}`;
    }).join('\n');

    return `Previous conversation summary:\n${summary}`;
  }

  private async updateDailyStats(userId: string): Promise<void> {
    try {
      // สร้างวันที่ปัจจุบันในโซนเวลาไทย (UTC+7)
      const today = new Date();
      today.setHours(today.getHours() + 7); // แปลงเป็นเวลาไทย
      today.setHours(0, 0, 0, 0); // รีเซ็ตเวลาเป็นต้นวัน

      const stats = await ChatStats.findOneAndUpdate(
        { date: today },
        {
          $addToSet: { uniqueUsers: userId },
          $inc: { totalChats: 1 }
        },
        { 
          upsert: true,
          new: true 
        }
      );

      console.log(`Updated daily stats for ${userId}:`, {
        date: today.toISOString(),
        uniqueUsers: stats.uniqueUsers.length,
        totalChats: stats.totalChats
      });
    } catch (error) {
      console.error('Error updating daily stats:', error);
    }
  }

  async *generateResponse(
    messages: ChatMessage[],
    query: string,
    modelIdOrCollections: string | string[],
    userId: string
  ): AsyncGenerator<string> {
    try {
      // console.log("Starting generateResponse with:", modelIdOrCollections);
      
      const lastMessage = messages[messages.length - 1];
      const isImageGeneration = lastMessage.isImageGeneration;
      
      // Dynamically determine message limit based on message length
      const MAX_CHAR_THRESHOLD = 500; // Define threshold for "long" messages
      const DEFAULT_MESSAGE_LIMIT = 6;
      const LONG_MESSAGE_LIMIT = 2;
      
      // Calculate average message length
      const avgMessageLength = messages.reduce((sum, msg) => 
        sum + (msg.content?.length || 0), 0) / Math.max(1, messages.length);
      
      // Set message limit based on average length
      const MESSAGE_LIMIT = avgMessageLength > MAX_CHAR_THRESHOLD 
        ? LONG_MESSAGE_LIMIT 
        : DEFAULT_MESSAGE_LIMIT;
      
      let recentMessages: ChatMessage[] = [];
      let olderMessages: ChatMessage[] = [];
      
      if (messages.length > MESSAGE_LIMIT) {
        // Split messages into older and recent messages
        olderMessages = messages.slice(0, messages.length - MESSAGE_LIMIT);
        recentMessages = messages.slice(messages.length - MESSAGE_LIMIT);
      } else {
        recentMessages = [...messages];
      }
      
      // Skip context retrieval for image generation
      let context = '';
      if (!isImageGeneration) {
        const imageBase64 = lastMessage.images?.[0]?.data;
        try {
          // Ensure query doesn't exceed reasonable length
          const MAX_QUERY_FOR_CONTEXT = 4000;
          const trimmedQuery = query.length > MAX_QUERY_FOR_CONTEXT 
            ? query.substring(0, MAX_QUERY_FOR_CONTEXT) 
            : query;
            
          context = await this.retryOperation(
            async () => this.getContext(trimmedQuery, modelIdOrCollections, imageBase64),
            'Failed to get context'
          );
        } catch (error) {
          console.error('Error getting context:', error);
          // Continue without context if there's an error
        }
      }
      
      // console.log('Retrieved context length:', context.length);

      const questionType = isImageGeneration ? 'imageGeneration' : this.detectQuestionType(query);
      // console.log('Question type:', questionType);

      const systemMessages: ChatMessage[] = [
        {
          role: 'system',
          content: isImageGeneration ? 
            'You are an expert at generating detailed image descriptions. Create vivid, detailed descriptions that can be used to generate images.' :
            this.systemPrompt
        }
      ];

      // Add summary of older messages if there are any
      if (olderMessages.length > 0) {
        systemMessages.push({
          role: 'system',
          content: this.summarizeOldMessages(olderMessages)
        });
      }

      // Only add context if we have it and not in image generation mode
      if (context && !isImageGeneration) {
        systemMessages.push({
          role: 'system',
          content: `Context from documents:\n${context}`
        });
      }

      // Combine system messages with recent user messages only
      const augmentedMessages = [...systemMessages, ...recentMessages];

      // นับจำนวนข้อความทั้งหมดในการสนทนานี้
      const messageCount = messages.length + 1; // รวมข้อความใหม่ด้วย
      
      // อัพเดทสถิติพร้อมจำนวนข้อความ
      await this.updateDailyStats(userId);
      
      let attempt = 0;
      while (attempt < this.retryConfig.maxRetries) {
        try {
          // ตรวจสอบว่ามีไฟล์หรือไม่
          const hasFiles = lastMessage.files && lastMessage.files.length > 0;
          
          // ถ้ามีไฟล์ ให้สร้างข้อความพิเศษบอก AI ว่ามีไฟล์แนบมา
          if (hasFiles && lastMessage.files) {
            const fileInfo = lastMessage.files.map(file => {
              let fileDetail = `- ${file.name} (${file.mediaType}, ${Math.round(file.size / 1024)} KB)`;
              if (file.content) {
                fileDetail += " - File content included";
              }
              return fileDetail;
            }).join('\n');
            
            // เพิ่มข้อความเกี่ยวกับไฟล์แนบในคำถาม
            query = `${query}\n\n[Attached files]\n${fileInfo}`;
          }

          // Generate response and send chunks
          let totalTokens = 0;
          for await (const chunk of bedrockService.chat(augmentedMessages, isImageGeneration ? bedrockService.models.titanImage : bedrockService.chatModel)) {
            if (typeof chunk === 'string') {
              yield chunk;
            }
          }

          // อัพเดท token usage หลังจากได้ response ทั้งหมด
          totalTokens = bedrockService.getLastTokenUsage();
          if (totalTokens > 0) {
            const usage = await usageService.updateTokenUsage(userId, totalTokens);
            console.log(`[Chat] Token usage updated for ${userId}:`, {
              used: totalTokens,
              daily: usage.dailyTokens,
              remaining: usage.remainingTokens
            });
          }
          return;
        } catch (error: unknown) {
          attempt++;
          if (error instanceof Error && error.name === 'InvalidSignatureException') {
            console.error(`Error in chat generation (Attempt ${attempt}/${this.retryConfig.maxRetries}):`, error);
            // รอสักครู่ก่อน retry
            await new Promise(resolve => setTimeout(resolve, 1000));
            continue;
          }
          throw error;
        }
      }
    } catch (error) {
      console.error('Error generating response:', error);
      throw error;
    }
  }

  private async retryOperation<T>(
    operation: () => Promise<T>,
    errorMessage: string
  ): Promise<T> {
    let lastError: Error | null = null;
    
    for (let attempt = 1; attempt <= this.retryConfig.maxRetries; attempt++) {
      try {
        return await operation();
      } catch (error) {
        lastError = error as Error;
        console.error(`${errorMessage} (Attempt ${attempt}/${this.retryConfig.maxRetries}):`, error);
        
        if (attempt < this.retryConfig.maxRetries) {
          const delay = Math.min(
            this.retryConfig.baseDelay * Math.pow(2, attempt - 1),
            this.retryConfig.maxDelay
          );
          await new Promise(resolve => setTimeout(resolve, delay));
        }
      }
    }
    
    throw new Error(`${errorMessage} after ${this.retryConfig.maxRetries} attempts: ${lastError?.message}`);
  }

  async getChats(userId: string, page: number = 1, limit: number = 5) {
    const skip = (page - 1) * limit;
    const chats = await Chat.find({ userId })
      .sort({ updatedAt: -1 })
      .skip(skip)
      .limit(limit);
    
    const total = await Chat.countDocuments({ userId });
    const totalPages = Math.ceil(total / limit);
    const hasMore = page < totalPages;

    return { chats, totalPages, hasMore };
  }

  private isValidObjectId(id: string | null): boolean {
    if (!id) return false;
    return /^[0-9a-fA-F]{24}$/.test(id);
  }

  async getChat(userId: string, chatId: string) {
    try {
      if (!this.isValidObjectId(chatId)) {
        throw new Error('Invalid chat ID format');
      }

      const chat = await Chat.findOne({ _id: chatId, userId });
      if (!chat) {
        throw new Error('Chat not found');
      }
      return chat;
    } catch (error) {
      if (error instanceof Error) {
        if (error.message === 'Invalid chat ID format') {
          throw error;
        }
        if (error.message === 'Chat not found') {
          throw error;
        }
        console.error('Error getting chat:', error);
        throw new Error('Failed to get chat');
      }
      throw error;
    }
  }

  async saveChat(userId: string, modelId: string, messages: any[]) {
    try {
      // บันทึกสถิติก่อนที่จะบันทึกแชท
      await this.updateDailyStats(userId);

      // หาข้อความแรกของ user
      const firstUserMessage = messages.find(msg => msg.role === 'user');
      const chatname = firstUserMessage ? firstUserMessage.content.substring(0, 50) : 'Untitled Chat';
      
      const lastMessage = messages[messages.length - 1];
      const name = lastMessage.content.substring(0, 50);

      const processedMessages = messages.map(msg => ({
        ...msg,
        timestamp: msg.timestamp?.$date ? new Date(msg.timestamp.$date) : new Date(),
        images: msg.images || [],
        sources: msg.sources || [],
        isImageGeneration: msg.isImageGeneration || false,
        isComplete: msg.isComplete || false
      }));

      const chat = new Chat({
        userId,
        modelId,
        chatname,
        name,
        messages: processedMessages
      });

      await chat.save();
      return chat;
    } catch (error) {
      console.error('Error saving chat:', error);
      throw error;
    }
  }

  async updateChat(chatId: string, userId: string, messages: any[]) {
    try {
      if (!this.isValidObjectId(chatId)) {
        throw new Error('Invalid chat ID format');
      }

      const chat = await Chat.findOneAndUpdate(
        { _id: chatId, userId },
        {
          $set: {
            name: messages[messages.length - 1].content.substring(0, 50),
            messages: messages.map(msg => ({
              ...msg,
              timestamp: msg.timestamp?.$date ? new Date(msg.timestamp.$date) : new Date(),
              images: msg.images || [],
              sources: msg.sources || [],
              isImageGeneration: msg.isImageGeneration || false,
              isComplete: msg.isComplete || false
            }))
          }
        },
        { new: true }
      );

      if (!chat) {
        throw new Error('Chat not found');
      }

      return chat;
    } catch (error) {
      if (error instanceof Error) {
        if (error.message === 'Invalid chat ID format') {
          throw error;
        }
        if (error.message === 'Chat not found') {
          throw error;
        }
        console.error('Error updating chat:', error);
        throw new Error('Failed to update chat');
      }
      throw error;
    }
  }

  async deleteChat(chatId: string, userId: string) {
    try {
      if (!this.isValidObjectId(chatId)) {
        throw new Error('Invalid chat ID format');
      }

      const result = await Chat.deleteOne({ _id: chatId, userId });
      if (result.deletedCount === 0) {
        throw new Error('Chat not found or unauthorized');
      }
      return true;
    } catch (error) {
      if (error instanceof Error) {
        if (error.message === 'Invalid chat ID format') {
          throw error;
        }
        if (error.message === 'Chat not found or unauthorized') {
          throw error;
        }
        console.error('Error deleting chat:', error);
        throw new Error('Failed to delete chat');
      }
      throw error;
    }
  }

  async togglePinChat(chatId: string, userId: string) {
    const chat = await Chat.findOne({ _id: chatId, userId });
    if (!chat) {
      throw new Error('Chat not found');
    }

    chat.isPinned = !chat.isPinned;
    await chat.save();
    return chat;
  }
}

export const chatService = new ChatService();

// ใน production mode บางครั้ง console จะถูก strip ออกโดยอัตโนมัติ
if (process.env.NODE_ENV !== 'production') {
  // console.log('Debug message');
}<|MERGE_RESOLUTION|>--- conflicted
+++ resolved
@@ -64,47 +64,6 @@
 
   private systemPrompt = `You are DinDin, a male AI assistant for Mae Fah Luang University. Follow these guidelines:
 
-<<<<<<< HEAD
-1. Response Style:
-   - Be concise, clear and direct
-   - Use Thai language when users ask in Thai
-   - Use English when users ask in English
-   - Maintain a professional yet friendly tone
-   - Break complex topics into numbered steps
-   - Use bullet points for lists when appropriate
-
-2. Knowledge Base:
-   - Prioritize using provided context and documentation
-   - Can answer general questions beyond the provided context
-   - Can analyze and describe images
-   - For MFU-specific questions, clearly state if information is from official sources
-
-3. Interaction Guidelines:
-   - Ask for clarification if the question is unclear
-   - Provide relevant examples when helpful
-   - If unsure, acknowledge limitations and suggest alternatives
-   - Format code blocks with appropriate syntax highlighting
-   - For long responses, use headers to organize information
-
-4. Special Instructions:
-   - When citing sources, clearly indicate the reference
-   - For technical topics, include brief explanations of key terms
-   - When handling errors or issues, provide step-by-step troubleshooting
-   - For data or statistics, specify the source and timeframe
-
-Remember: Always prioritize accuracy and clarity in your responses while maintaining a helpful and educational approach.`;
-//   private systemPrompt = `You are DinDin, a knowledgeable AI assistant. Follow these guidelines:
-// 1. Be concise and direct in your responses
-// 2. When citing information, mention the source document
-// 3. If uncertain, acknowledge the limitations
-// 4. For complex topics, break down explanations into steps
-// 5. Use examples when helpful
-// 6. If the question is unclear, ask for clarification
-// 7. Stay within the context of provided documents
-// 8. Maintain a professional and helpful tone
-
-// Remember: Your responses should be based on the provided context and documents.`;
-=======
   1. Response Style:
      - Be concise, clear and direct
      - Use Thai language when users ask in Thai
@@ -134,7 +93,6 @@
      - For data or statistics, specify the source and timeframe
   
   Remember: Always prioritize accuracy and clarity in your responses while maintaining a helpful and educational approach.`;
->>>>>>> 94151de7
 
   private readonly promptTemplates = {
     [this.questionTypes.FACTUAL]: 'Provide a direct and accurate answer based on the following context:',
