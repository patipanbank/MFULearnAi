import { bedrockService } from './bedrock';
import { chromaService } from './chroma';
import { ChatMessage } from '../types/chat';
import { HydratedDocument } from 'mongoose';
import { ModelModel } from '../models/Model';
import { Chat } from '../models/Chat';
import { usageService } from './usageService';
import { ChatStats } from '../models/ChatStats';
import { webSearchService } from './webSearch';
<<<<<<< HEAD
=======
import { SystemPrompt } from '../models/SystemPrompt';
>>>>>>> 07b39842

interface QueryResult {
  text: string;
  metadata: {
    modelId: string;
    filename: string;
    [key: string]: any;
  };
  similarity: number;
}

interface ChromaQueryResult {
  documents: string[];
  metadatas: Array<{
    modelId: string;
    filename: string;
    [key: string]: any;
  }>;
  distances?: number[];
}

interface CollectionQueryResult {
  context: string;
  sources: Array<{
    modelId: string;
    collectionName: string;
    filename: string;
    similarity: number;
  }>;
}

interface IChatHistory {
  sources: Array<{
    modelId: string;
    collectionName: string;
    filename: string;
    similarity: number;
  }>;
  save(): Promise<void>;
}

interface RetryConfig {
  maxRetries: number;
  baseDelay: number;
  maxDelay: number;
}

class ChatService {
  private readonly questionTypes = {
    FACTUAL: 'factual',
    ANALYTICAL: 'analytical',
    CONCEPTUAL: 'conceptual',
    PROCEDURAL: 'procedural',
    CLARIFICATION: 'clarification'
  };

  private systemPrompt = `You are DinDin 🤖, a male AI assistant for Mae Fah Luang University.

  Response Style 🎯:
  - Be concise, friendly and conversational
  - Always respond in the same language the user is using
  - Use appropriate emojis to make responses engaging
  - Never say "I don't know" or "I'm not sure"
  - Always provide answers using your knowledge and reasoning
  - Break down complex topics into clear steps
  - Use markdown formatting effectively
  
  Knowledge Approach 📚:
  - Use provided context first, then general knowledge
  - Can analyze images, read files, search web
  - Provide step-by-step solutions for issues
  - Cite sources when referencing specific information
  - For MFU questions without specific data, provide helpful general information
  
  Remember: Keep responses friendly, use emojis, answer every question positively without refusing, and maintain a conversational tone.`;

  private readonly promptTemplates = {
    [this.questionTypes.FACTUAL]: 'Provide a direct and accurate answer based on the following context:',
    [this.questionTypes.ANALYTICAL]: 'Analyze the following information and provide insights:',
    [this.questionTypes.CONCEPTUAL]: 'Explain the concept using the following context:',
    [this.questionTypes.PROCEDURAL]: 'Describe the process or steps based on:',
    [this.questionTypes.CLARIFICATION]: 'To better answer your question, let me clarify based on:'
  };

  private chatModel = bedrockService.chatModel;
  private currentChatHistory?: HydratedDocument<IChatHistory>;
  private readonly BATCH_SIZE = 3; // Number of collections to query simultaneously
  private readonly MIN_SIMILARITY_THRESHOLD = 0.1; // Lowered from 0.6 to match ChromaService
  private readonly retryConfig: RetryConfig = {
    maxRetries: 3,
    baseDelay: 1000,
    maxDelay: 5000
  };
  // You are DinDin, a male AI. Keep responses brief and to the point.

  private isRelevantQuestion(query: string): boolean {
    return true;
  }

  /**
   * Sanitizes a collection name by replacing invalid characters.
   * Here we replace any colon (:) with a hyphen (-) to conform to ChromaDB's requirements.
   */
  private sanitizeCollectionName(name: string): string {
    return name.replace(/:/g, '-');
  }

  /**
   * Gets collection names for a model ID or returns the collection names if directly provided
   */
  private async resolveCollections(modelIdOrCollections: string | string[]): Promise<string[]> {
    try {
      if (Array.isArray(modelIdOrCollections)) {
        // console.log('Collections provided directly:', modelIdOrCollections);
        return modelIdOrCollections;
      }

      // console.log('Looking up model by ID:', modelIdOrCollections);
      const model = await ModelModel.findById(modelIdOrCollections);
      if (!model) {
        console.error('Model not found:', modelIdOrCollections);
        return [];
      }

      // console.log('Found model:', {
      //   id: model._id,
      //   name: model.name,
      //   collections: model.collections
      // });
      return model.collections;
    } catch (error) {
      console.error('Error resolving collections:', error);
      return [];
    }
  }

  private async processBatch(
    batch: string[],
    queryEmbedding: number[],
    imageEmbedding?: number[]
  ): Promise<CollectionQueryResult[]> {
    return Promise.all(
      batch.map(async (name): Promise<CollectionQueryResult> => {
        try {
          const queryResult = await chromaService.queryDocumentsWithEmbedding(
            name,
            imageEmbedding || queryEmbedding,
            4
          ) as ChromaQueryResult;

          if (!queryResult?.documents || !queryResult?.metadatas) {
            return { context: '', sources: [] };
          }

          const results = queryResult.documents
            .map((doc: string, index: number): QueryResult => ({
              text: doc,
              metadata: queryResult.metadatas[index],
              similarity: 1 - (queryResult.distances?.[index] || 0)
            }));

          // กำหนดค่า threshold ที่สามารถปรับได้ตามความเหมาะสม
          // ค่าสูงขึ้นหมายถึงกรองเฉพาะข้อมูลที่เกี่ยวข้องมากขึ้น
          const MIN_SIMILARITY_THRESHOLD = 0.1; // เพิ่มจาก 0.1 เป็น 0.3

          const filteredResults = results
            .filter(result => result.similarity >= MIN_SIMILARITY_THRESHOLD)
            .sort((a, b) => b.similarity - a.similarity);

          const sources = filteredResults.map(result => ({
            modelId: result.metadata.modelId,
            collectionName: name,
            filename: result.metadata.filename,
            similarity: result.similarity
          }));

          // เพิ่ม logging เพื่อตรวจสอบ
          // console.log('Filtered results:', {
          //   name,
          //   resultCount: filteredResults.length,
          //   context: filteredResults.map(r => r.text).join("\n\n")
          // });

          return {
            context: filteredResults.map(r => r.text).join("\n\n"),
            sources
          };
        } catch (error) {
          console.error(`Error querying collection ${name}:`, error);
          return { context: '', sources: [] };
        }
      })
    );
  }

  private detectQuestionType(query: string): string {
    const patterns = {
      [this.questionTypes.FACTUAL]: /^(what|when|where|who|which|how many|how much)/i,
      [this.questionTypes.ANALYTICAL]: /^(why|how|what if|what are the implications|analyze|compare|contrast)/i,
      [this.questionTypes.CONCEPTUAL]: /^(explain|describe|define|what is|what are|how does)/i,
      [this.questionTypes.PROCEDURAL]: /^(how to|how do|what steps|how can|show me how)/i,
      [this.questionTypes.CLARIFICATION]: /^(can you clarify|what do you mean|please explain|could you elaborate)/i
    };

    for (const [type, pattern] of Object.entries(patterns)) {
      if (pattern.test(query)) {
        return type;
      }
    }

    return this.questionTypes.FACTUAL; // Default to factual if no pattern matches
  }

  private async getContext(query: string, modelIdOrCollections: string | string[], imageBase64?: string): Promise<string> {
    const questionType = this.detectQuestionType(query);
    const promptTemplate = this.promptTemplates[questionType];
    
    const collectionNames = await this.resolveCollections(modelIdOrCollections);
    let context = '';

    // ดึงข้อมูลจาก collections ก่อน
    if (collectionNames.length > 0) {
      const sanitizedCollections = collectionNames.map(name => 
        this.sanitizeCollectionName(name)
      );

      const truncatedQuery = query.slice(0, 512);
      let queryEmbedding = await chromaService.getQueryEmbedding(truncatedQuery);
      let imageEmbedding: number[] | undefined;
      
      if (imageBase64) {
        try {
          imageEmbedding = await bedrockService.embedImage(imageBase64, truncatedQuery);
        } catch (error) {
          console.error('Error generating image embedding:', error);
        }
      }

      const batches = this.createBatches(sanitizedCollections, this.BATCH_SIZE);
      let allResults: CollectionQueryResult[] = [];
      
      for (const batch of batches) {
        const batchResults = await this.processBatch(batch, queryEmbedding, imageEmbedding);
        allResults = allResults.concat(batchResults);
      }

      // ประมวลผลข้อมูลจาก collections
      context = this.processResults(allResults);
    }

    // ค้นหาข้อมูลเพิ่มเติมจากเว็บเฉพาะเมื่อ:
    // 1. มีข้อมูลจาก collection แต่อาจจะไม่ครบถ้วน หรือ
    // 2. ไม่มีข้อมูลจาก collection เลย
    try {
      const webResults = await webSearchService.searchWeb(query);
      if (webResults) {
        // ถ้ามีข้อมูลจาก collection อยู่แล้ว
        if (context) {
          context += '\n\nAdditional supporting information:\n' + webResults;
        } else {
          // ถ้าไม่มีข้อมูลจาก collection เลย
          context = 'Based on web search results:\n' + webResults;
        }
      }
    } catch (error) {
      console.error('Error fetching web results:', error);
      // ถ้าเกิดข้อผิดพลาดในการค้นหาเว็บ ใช้แค่ข้อมูลจาก collection
    }

    return `${promptTemplate}\n\n${context}`;
  }

  private summarizeOldMessages(messages: ChatMessage[]): string {
    if (messages.length <= 0) {
      return '';
    }

    // Create a concise summary of the older messages
    const summary = messages.map(msg => {
      const role = msg.role.charAt(0).toUpperCase() + msg.role.slice(1);
      const content = msg.content.length > 100 
        ? `${msg.content.substring(0, 97)}...` 
        : msg.content;
      return `${role}: ${content}`;
    }).join('\n');

    return `Previous conversation summary:\n${summary}`;
  }

  private async updateDailyStats(userId: string): Promise<void> {
    try {
      // สร้างวันที่ปัจจุบันในโซนเวลาไทย (UTC+7)
      const today = new Date();
      today.setHours(today.getHours() + 7); // แปลงเป็นเวลาไทย
      today.setHours(0, 0, 0, 0); // รีเซ็ตเวลาเป็นต้นวัน

      const stats = await ChatStats.findOneAndUpdate(
        { date: today },
        {
          $addToSet: { uniqueUsers: userId },
          $inc: { totalChats: 1 }
        },
        { 
          upsert: true,
          new: true 
        }
      );

      // console.log(`Updated daily stats for ${userId}:`, {
      //   date: today.toISOString(),
      //   uniqueUsers: stats.uniqueUsers.length,
      //   totalChats: stats.totalChats
      // });
    } catch (error) {
      console.error('Error updating daily stats:', error);
    }
  }

  private async getSystemPrompt(): Promise<string> {
    try {
      const promptDoc = await SystemPrompt.findOne().sort({ updatedAt: -1 });
      return promptDoc ? promptDoc.prompt : this.systemPrompt;
    } catch (error) {
      console.error('Error fetching system prompt, using default:', error);
      return this.systemPrompt;
    }
  }

  async *generateResponse(
    messages: ChatMessage[],
    query: string,
    modelIdOrCollections: string | string[],
    userId: string
  ): AsyncGenerator<string> {
    try {
      // console.log("Starting generateResponse with:", modelIdOrCollections);
      
      const lastMessage = messages[messages.length - 1];
      const isImageGeneration = lastMessage.isImageGeneration;
      
      // Dynamically determine message limit based on message length
      const MAX_CHAR_THRESHOLD = 500; // Define threshold for "long" messages
      const DEFAULT_MESSAGE_LIMIT = 6;
      const LONG_MESSAGE_LIMIT = 2;
      
      // Calculate average message length
      const avgMessageLength = messages.reduce((sum, msg) => 
        sum + (msg.content?.length || 0), 0) / Math.max(1, messages.length);
      
      // Set message limit based on average length
      const MESSAGE_LIMIT = avgMessageLength > MAX_CHAR_THRESHOLD 
        ? LONG_MESSAGE_LIMIT 
        : DEFAULT_MESSAGE_LIMIT;
      
      let recentMessages: ChatMessage[] = [];
      let olderMessages: ChatMessage[] = [];
      
      if (messages.length > MESSAGE_LIMIT) {
        // Split messages into older and recent messages
        olderMessages = messages.slice(0, messages.length - MESSAGE_LIMIT);
        recentMessages = messages.slice(messages.length - MESSAGE_LIMIT);
      } else {
        recentMessages = [...messages];
      }
      
      // Skip context retrieval for image generation
      let context = '';
      if (!isImageGeneration) {
        const imageBase64 = lastMessage.images?.[0]?.data;
        try {
          // Ensure query doesn't exceed reasonable length
          const MAX_QUERY_FOR_CONTEXT = 4000;
          const trimmedQuery = query.length > MAX_QUERY_FOR_CONTEXT 
            ? query.substring(0, MAX_QUERY_FOR_CONTEXT) 
            : query;
            
          context = await this.retryOperation(
            async () => this.getContext(trimmedQuery, modelIdOrCollections, imageBase64),
            'Failed to get context'
          );
        } catch (error) {
          console.error('Error getting context:', error);
          // Continue without context if there's an error
        }
      }
      
      // console.log('Retrieved context length:', context.length);

      const questionType = isImageGeneration ? 'imageGeneration' : this.detectQuestionType(query);
      // console.log('Question type:', questionType);

      // ดึง system prompt จากฐานข้อมูล
      const dynamicSystemPrompt = await this.getSystemPrompt();

      const systemMessages: ChatMessage[] = [
        {
          role: 'system',
          content: isImageGeneration ? 
            'You are an expert at generating detailed image descriptions. Create vivid, detailed descriptions that can be used to generate images.' :
            dynamicSystemPrompt
        }
      ];

      // Add summary of older messages if there are any
      if (olderMessages.length > 0) {
        systemMessages.push({
          role: 'system',
          content: this.summarizeOldMessages(olderMessages)
        });
      }

      // Only add context if we have it and not in image generation mode
      if (context && !isImageGeneration) {
        systemMessages.push({
          role: 'system',
          content: `Context from documents:\n${context}`
        });
      }

      // Combine system messages with recent user messages only
      const augmentedMessages = [...systemMessages, ...recentMessages];

      // นับจำนวนข้อความทั้งหมดในการสนทนานี้
      const messageCount = messages.length + 1; // รวมข้อความใหม่ด้วย
      
      // อัพเดทสถิติพร้อมจำนวนข้อความ
      await this.updateDailyStats(userId);
      
      let attempt = 0;
      while (attempt < this.retryConfig.maxRetries) {
        try {
          // ตรวจสอบว่ามีไฟล์หรือไม่
          const hasFiles = lastMessage.files && lastMessage.files.length > 0;
          
          // ถ้ามีไฟล์ ให้สร้างข้อความพิเศษบอก AI ว่ามีไฟล์แนบมา
          if (hasFiles && lastMessage.files) {
            const fileInfo = lastMessage.files.map(file => {
              let fileDetail = `- ${file.name} (${file.mediaType}, ${Math.round(file.size / 1024)} KB)`;
              if (file.content) {
                fileDetail += " - File content included";
              }
              return fileDetail;
            }).join('\n');
            
            // เพิ่มข้อความเกี่ยวกับไฟล์แนบในคำถาม
            query = `${query}\n\n[Attached files]\n${fileInfo}`;
          }

          // Generate response and send chunks
          let totalTokens = 0;
          for await (const chunk of bedrockService.chat(augmentedMessages, isImageGeneration ? bedrockService.models.titanImage : bedrockService.chatModel)) {
            if (typeof chunk === 'string') {
              yield chunk;
            }
          }

          // อัพเดท token usage หลังจากได้ response ทั้งหมด
          totalTokens = bedrockService.getLastTokenUsage();
          if (totalTokens > 0) {
            const usage = await usageService.updateTokenUsage(userId, totalTokens);
            console.log(`[Chat] Token usage updated for ${userId}:`, {
              used: totalTokens,
              daily: usage.dailyTokens,
              remaining: usage.remainingTokens
            });
            
            // อัปเดตข้อมูล token ในสถิติรายวัน
            const today = new Date();
            today.setHours(today.getHours() + 7); // แปลงเป็นเวลาไทย
            today.setHours(0, 0, 0, 0); // รีเซ็ตเวลาเป็นต้นวัน

            await ChatStats.findOneAndUpdate(
              { date: today },
              { $inc: { totalTokens: totalTokens } },
              { upsert: true }
            );
          }
          return;
        } catch (error: unknown) {
          attempt++;
          if (error instanceof Error && error.name === 'InvalidSignatureException') {
            console.error(`Error in chat generation (Attempt ${attempt}/${this.retryConfig.maxRetries}):`, error);
            // รอสักครู่ก่อน retry
            await new Promise(resolve => setTimeout(resolve, 1000));
            continue;
          }
          throw error;
        }
      }
    } catch (error) {
      console.error('Error generating response:', error);
      throw error;
    }
  }

  private async retryOperation<T>(
    operation: () => Promise<T>,
    errorMessage: string
  ): Promise<T> {
    let lastError: Error | null = null;
    
    for (let attempt = 1; attempt <= this.retryConfig.maxRetries; attempt++) {
      try {
        return await operation();
      } catch (error) {
        lastError = error as Error;
        console.error(`${errorMessage} (Attempt ${attempt}/${this.retryConfig.maxRetries}):`, error);
        
        if (attempt < this.retryConfig.maxRetries) {
          const delay = Math.min(
            this.retryConfig.baseDelay * Math.pow(2, attempt - 1),
            this.retryConfig.maxDelay
          );
          await new Promise(resolve => setTimeout(resolve, delay));
        }
      }
    }
    
    throw new Error(`${errorMessage} after ${this.retryConfig.maxRetries} attempts: ${lastError?.message}`);
  }

  async getChats(userId: string, page: number = 1, limit: number = 5) {
    const skip = (page - 1) * limit;
    const chats = await Chat.find({ userId })
      .sort({ updatedAt: -1 })
      .skip(skip)
      .limit(limit);
    
    const total = await Chat.countDocuments({ userId });
    const totalPages = Math.ceil(total / limit);
    const hasMore = page < totalPages;

    return { chats, totalPages, hasMore };
  }

  private isValidObjectId(id: string | null): boolean {
    if (!id) return false;
    return /^[0-9a-fA-F]{24}$/.test(id);
  }

  async getChat(userId: string, chatId: string) {
    try {
      if (!this.isValidObjectId(chatId)) {
        throw new Error('Invalid chat ID format');
      }

      const chat = await Chat.findOne({ _id: chatId, userId });
      if (!chat) {
        throw new Error('Chat not found');
      }
      return chat;
    } catch (error) {
      if (error instanceof Error) {
        if (error.message === 'Invalid chat ID format') {
          throw error;
        }
        if (error.message === 'Chat not found') {
          throw error;
        }
        console.error('Error getting chat:', error);
        throw new Error('Failed to get chat');
      }
      throw error;
    }
  }

  async saveChat(userId: string, modelId: string, messages: any[]) {
    try {
      // บันทึกสถิติก่อนที่จะบันทึกแชท
      await this.updateDailyStats(userId);

      // หาข้อความแรกของ user
      const firstUserMessage = messages.find(msg => msg.role === 'user');
      const chatname = firstUserMessage ? firstUserMessage.content.substring(0, 50) : 'Untitled Chat';
      
      const lastMessage = messages[messages.length - 1];
      const name = lastMessage.content.substring(0, 50);

      const processedMessages = messages.map(msg => ({
        ...msg,
        timestamp: msg.timestamp?.$date ? new Date(msg.timestamp.$date) : new Date(),
        images: msg.images || [],
        sources: msg.sources || [],
        isImageGeneration: msg.isImageGeneration || false,
        isComplete: msg.isComplete || false
      }));

      const chat = new Chat({
        userId,
        modelId,
        chatname,
        name,
        messages: processedMessages
      });

      await chat.save();
      return chat;
    } catch (error) {
      console.error('Error saving chat:', error);
      throw error;
    }
  }

  async updateChat(chatId: string, userId: string, messages: any[]) {
    try {
      if (!this.isValidObjectId(chatId)) {
        throw new Error('Invalid chat ID format');
      }

      const chat = await Chat.findOneAndUpdate(
        { _id: chatId, userId },
        {
          $set: {
            name: messages[messages.length - 1].content.substring(0, 50),
            messages: messages.map(msg => ({
              ...msg,
              timestamp: msg.timestamp?.$date ? new Date(msg.timestamp.$date) : new Date(),
              images: msg.images || [],
              sources: msg.sources || [],
              isImageGeneration: msg.isImageGeneration || false,
              isComplete: msg.isComplete || false
            }))
          }
        },
        { new: true }
      );

      if (!chat) {
        throw new Error('Chat not found');
      }

      return chat;
    } catch (error) {
      if (error instanceof Error) {
        if (error.message === 'Invalid chat ID format') {
          throw error;
        }
        if (error.message === 'Chat not found') {
          throw error;
        }
        console.error('Error updating chat:', error);
        throw new Error('Failed to update chat');
      }
      throw error;
    }
  }

  async deleteChat(chatId: string, userId: string) {
    try {
      if (!this.isValidObjectId(chatId)) {
        throw new Error('Invalid chat ID format');
      }

      const result = await Chat.deleteOne({ _id: chatId, userId });
      if (result.deletedCount === 0) {
        throw new Error('Chat not found or unauthorized');
      }
      return true;
    } catch (error) {
      if (error instanceof Error) {
        if (error.message === 'Invalid chat ID format') {
          throw error;
        }
        if (error.message === 'Chat not found or unauthorized') {
          throw error;
        }
        console.error('Error deleting chat:', error);
        throw new Error('Failed to delete chat');
      }
      throw error;
    }
  }

  async togglePinChat(chatId: string, userId: string) {
    const chat = await Chat.findOne({ _id: chatId, userId });
    if (!chat) {
      throw new Error('Chat not found');
    }

    chat.isPinned = !chat.isPinned;
    await chat.save();
    return chat;
  }

  // เพิ่มฟังก์ชันใหม่สำหรับประมวลผลข้อมูล
  private processResults(results: CollectionQueryResult[]): string {
    const MIN_COLLECTION_SIMILARITY = 0.4;
    
    const contexts = results
      .filter(r => {
        if (r.sources.length === 0) return false;
        const maxSimilarity = Math.max(...r.sources.map(s => s.similarity));
        return maxSimilarity >= MIN_COLLECTION_SIMILARITY;
      })
      .sort((a, b) => {
        const aMaxSim = Math.max(...a.sources.map(s => s.similarity));
        const bMaxSim = Math.max(...b.sources.map(s => s.similarity));
        return bMaxSim - aMaxSim;
      })
      .map(r => r.context);

    const MAX_CONTEXT_LENGTH = 6000;
    let context = '';
    
    for (const result of contexts) {
      if (result && result.length > 0) {
        let resultToAdd = result;
        if (resultToAdd.length > MAX_CONTEXT_LENGTH) {
          resultToAdd = resultToAdd.substring(0, MAX_CONTEXT_LENGTH);
          const lastPeriodIndex = resultToAdd.lastIndexOf('.');
          const lastNewlineIndex = resultToAdd.lastIndexOf('\n');
          const lastBreakIndex = Math.max(lastPeriodIndex, lastNewlineIndex);
          if (lastBreakIndex > MAX_CONTEXT_LENGTH * 0.8) {
            resultToAdd = resultToAdd.substring(0, lastBreakIndex + 1);
          }
        }
        
        if (context.length + resultToAdd.length > MAX_CONTEXT_LENGTH) {
          break;
        }
        context += resultToAdd + '\n';
      }
    }

    return context;
  }

  private createBatches<T>(items: T[], batchSize: number): T[][] {
    const batches: T[][] = [];
    for (let i = 0; i < items.length; i += batchSize) {
      batches.push(items.slice(i, i + batchSize));
    }
    return batches;
  }
}

export const chatService = new ChatService();

// ใน production mode บางครั้ง console จะถูก strip ออกโดยอัตโนมัติ
if (process.env.NODE_ENV !== 'production') {
  // console.log('Debug message');
}
<|MERGE_RESOLUTION|>--- conflicted
+++ resolved
@@ -7,10 +7,7 @@
 import { usageService } from './usageService';
 import { ChatStats } from '../models/ChatStats';
 import { webSearchService } from './webSearch';
-<<<<<<< HEAD
-=======
 import { SystemPrompt } from '../models/SystemPrompt';
->>>>>>> 07b39842
 
 interface QueryResult {
   text: string;
