--- conflicted
+++ resolved
@@ -144,143 +144,4 @@
   }
 }
 
-<<<<<<< HEAD
-export const documentService = new DocumentService();
-
-// import pdf from 'pdf-parse';
-// import mammoth from 'mammoth';
-// import xlsx from 'xlsx';
-// import fs from 'fs/promises';
-// import path from 'path';
-// import { createWorker } from 'tesseract.js';
-// import { exec } from 'child_process';
-// import { promisify } from 'util';
-// import iconv from 'iconv-lite';
-// import { createReadStream } from 'fs';
-// import { pipeline } from 'stream/promises';
-// import csvParser from 'csv-parser';
-
-// interface CsvRow {
-//   [key: string]: string;
-// }
-
-// const execAsync = promisify(exec);
-
-// export class DocumentService {
-//   private async processPDFInChunks(filePath: string): Promise<string> {
-//     let text = '';
-//     const CHUNK_SIZE = 1024 * 1024; // 1MB chunks
-//     const fileStream = createReadStream(filePath, { highWaterMark: CHUNK_SIZE });
-    
-//     return new Promise((resolve, reject) => {
-//       let buffer = Buffer.from([]);
-      
-//       fileStream.on('data', (chunk: Buffer) => {
-//         buffer = Buffer.concat([buffer, chunk]);
-//       });
-      
-//       fileStream.on('end', async () => {
-//         try {
-//           const pdfData = await pdf(buffer);
-//           text = pdfData.text;
-//           resolve(text);
-//         } catch (error) {
-//           reject(error);
-//         }
-//       });
-      
-//       fileStream.on('error', (error: Error) => reject(error));
-//     });
-//   }
-
-//   private async processCSVInChunks(filePath: string): Promise<string> {
-//     let text = '';
-//     return new Promise((resolve, reject) => {
-//       createReadStream(filePath)
-//         .pipe(csvParser())
-//         .on('data', (row: CsvRow) => {
-//           text += Object.values(row).join(',') + '\n';
-//         })
-//         .on('end', () => resolve(text))
-//         .on('error', (error: Error) => reject(error));
-//     });
-//   }
-
-//   async processFile(file: Express.Multer.File): Promise<string> {
-//     const filename = iconv.decode(Buffer.from(file.originalname, 'binary'), 'utf-8');
-//     // console.log(`Processing file: ${filename}`);
-    
-//     const ext = path.extname(file.originalname).toLowerCase();
-    
-//     try {
-//       let text = '';
-
-//       switch (ext) {
-//         case '.pdf':
-//           try {
-//             text = await this.processPDFInChunks(file.path);
-            
-//             if (!text || text.trim().length < 100) {
-//               const outputPath = `${file.path}-page`;
-//               await execAsync(`pdftoppm -png "${file.path}" "${outputPath}"`);
-              
-//               const worker = await createWorker('eng+tha');
-//               const pages = await fs.readdir(path.dirname(file.path));
-              
-//               for (const page of pages.filter(p => p.startsWith(path.basename(outputPath)))) {
-//                 const pagePath = path.join(path.dirname(file.path), page);
-//                 const { data: { text: pageText } } = await worker.recognize(pagePath);
-//                 text += pageText + '\n';
-//                 await fs.unlink(pagePath);
-//               }
-//               await worker.terminate();
-//             }
-//           } catch (error) {
-//             console.error('PDF processing error:', error);
-//             throw error;
-//           }
-//           break;
-
-//         case '.doc':
-//         case '.docx':
-//           const buffer = await fs.readFile(file.path);
-//           const wordResult = await mammoth.extractRawText({ buffer });
-//           text = wordResult.value;
-//           break;
-
-//         case '.xls':
-//         case '.xlsx':
-//           const workbook = xlsx.read(await fs.readFile(file.path));
-//           text = workbook.SheetNames.map(name => {
-//             const sheet = workbook.Sheets[name];
-//             return `[Sheet: ${name}]\n${xlsx.utils.sheet_to_csv(sheet)}`;
-//           }).join('\n\n');
-//           break;
-
-//         case '.txt':
-//           text = await fs.readFile(file.path, 'utf-8');
-//           break;
-
-//         case '.csv':
-//           text = await this.processCSVInChunks(file.path);
-//           break;
-
-//         default:
-//           throw new Error('Unsupported file type');
-//       }
-
-//       await fs.unlink(file.path);
-//       return text.trim();
-      
-//     } catch (error) {
-//       console.error(`Error processing file ${file.originalname}:`, error);
-//       await fs.unlink(file.path).catch(console.error);
-//       throw error;
-//     }
-//   }
-// }
-
-// export const documentService = new DocumentService(); 
-=======
-export const documentService = new DocumentService();
->>>>>>> 94151de7
+export const documentService = new DocumentService();