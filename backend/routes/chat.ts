import { Router, Request, Response, NextFunction } from 'express';
import jwt from 'jsonwebtoken';
import { chatService } from '../services/chat';
import { roleGuard } from '../middleware/roleGuard';
import { CollectionModel, CollectionPermission } from '../models/Collection';
import { WebSocket, WebSocketServer } from 'ws';
import { UserRole } from '../models/User';
import { Chat } from '../models/Chat';
import { body, validationResult } from 'express-validator';
import mongoose from 'mongoose';
import { usageService } from '../services/usageService';

const router = Router();
const HEARTBEAT_INTERVAL = 30000;
const CLIENT_TIMEOUT = 35000;

interface ExtendedWebSocket extends WebSocket {
  isAlive: boolean;
  userId?: string;
  chatId?: string;
}

// Middleware to verify token
const verifyToken = (req: Request, res: Response, next: NextFunction): void => {
  try {
    const token = req.headers.authorization?.split(' ')[1];
    
    if (!token) {
      res.status(401).json({ error: 'No token provided' });
      return;
    }

    const decoded = jwt.verify(token, process.env.JWT_SECRET || 'your-secret-key');
    (req as any).user = decoded;
    next();
  } catch (error) {
    console.error('Token verification error:', error);
    res.status(401).json({ error: 'Invalid token' });
  }
};

router.use(verifyToken);

const wss = new WebSocketServer({ 
  port: 5001,
  path: '/ws',
  clientTracking: true,
  verifyClient: (info, cb) => {
    try {
      // Get token from URL parameters
      const url = new URL(info.req.url!, `http://${info.req.headers.host}`);
      // console.log('Incoming WebSocket connection URL:', info.req.url);
      
      const token = url.searchParams.get('token');
      // console.log('Token from URL params:', token ? 'Present' : 'Not present');
      
      if (!token) {
        // console.log('WebSocket connection rejected: No token provided');
        cb(false, 401, 'Unauthorized');
        return;
      }

      try {
        const decoded = jwt.verify(token, process.env.JWT_SECRET || 'your-secret-key') as any;
        (info.req as any).user = decoded;
        // console.log('WebSocket connection authorized for user:', decoded.username);
        cb(true);
      } catch (jwtError) {
        console.error('JWT verification failed:', jwtError);
        cb(false, 401, 'Invalid token');
        return;
      }
    } catch (error) {
      console.error('WebSocket authentication error:', error);
      cb(false, 401, 'Unauthorized');
    }
  }
});

function heartbeat(this: WebSocket) {
  (this as ExtendedWebSocket).isAlive = true;
}

const interval = setInterval(() => {
  wss.clients.forEach((ws: WebSocket) => {
    const extWs = ws as ExtendedWebSocket;
    if (!extWs.isAlive) {
      // console.log(`Terminating inactive connection for user: ${extWs.userId}`);
      return ws.terminate();
    }
    extWs.isAlive = false;
    extWs.ping();
  });
}, HEARTBEAT_INTERVAL);

wss.on('close', () => {
  clearInterval(interval);
});

wss.on('connection', (ws: WebSocket, req: Request) => {
  const extWs = ws as ExtendedWebSocket;
  extWs.isAlive = true;
  
  // Try to get token from URL parameters first
  const url = new URL(req.url!, `http://${req.headers.host}`);
  const urlToken = url.searchParams.get('token');
  const urlChatId = url.searchParams.get('chat');
  
  // Then try to get from headers if not in URL
  const headerToken = req.headers['authorization']?.split(' ')[1];
  const token = urlToken || headerToken;
  
  // Validate MongoDB ObjectId format
  const isValidObjectId = (id: string | null): boolean => {
    if (!id) return false;
    return /^[0-9a-fA-F]{24}$/.test(id);
  };
  
  // console.log('Connection parameters:', {
  //   fromUrl: !!urlToken,
  //   fromHeader: !!headerToken,
  //   finalToken: !!token,
  //   chatId: urlChatId,
  //   isValidChatId: urlChatId ? isValidObjectId(urlChatId) : false
  // });
  
  if (!token) {
    console.error('No token found in either URL parameters or headers');
    ws.close(1008, 'No authentication token provided');
    return;
  }

  try {
    const decoded = jwt.verify(token, process.env.JWT_SECRET || 'your-secret-key') as any;
    extWs.userId = decoded.username;
    
    // Only set chatId if it's a valid ObjectId
    if (urlChatId) {
      if (isValidObjectId(urlChatId)) {
        extWs.chatId = urlChatId;
        // console.log(`WebSocket client connected: ${extWs.userId}, chatId: ${extWs.chatId}`);
      } else {
        console.warn(`Invalid chatId format provided: ${urlChatId}, ignoring it`);
        // Don't set the chatId but allow connection to continue
        // console.log(`WebSocket client connected: ${extWs.userId}, no valid chatId provided`);
      }
    } else {
      // console.log(`WebSocket client connected: ${extWs.userId}, no chatId provided`);
    }
  } catch (error) {
    console.error('Invalid token in WebSocket connection:', error);
    ws.close(1008, 'Invalid authentication token');
    return;
  }

  extWs.on('pong', heartbeat);

  extWs.on('error', (error) => {
    console.error(`WebSocket error for user ${extWs.userId}:`, error);
  });

  extWs.on('close', () => {
    // console.log(`WebSocket client disconnected: ${extWs.userId}`);
  });

  extWs.on('message', async (message: string) => {
    try {
      const data = JSON.parse(message.toString());
      const userId = extWs.userId;

      // ตรวจสอบ limit ก่อนประมวลผลคำถาม
      const hasRemaining = await usageService.checkUserLimit(userId!);
      if (!hasRemaining) {
        extWs.send(JSON.stringify({
          type: 'error',
          error: 'You have used all your quota for today. Please wait until tomorrow.'
        }));
        return;
      }

      // console.log(`Raw WebSocket message received from ${extWs.userId}:`, message.toString());
      
      const { messages, modelId, isImageGeneration, path, chatId } = data;

      if (!messages || !Array.isArray(messages)) {
        throw new Error('Invalid messages format');
      }

      if (!modelId) {
        throw new Error('ModelId is required');
      }

      // จัดการ chat ก่อนเริ่มส่งคำตอบ
      let savedChat;
      let currentChatId: string;
      try {
        if (!chatId) {
          savedChat = await chatService.saveChat(extWs.userId!, modelId, messages);
          currentChatId = savedChat._id.toString();
          // console.log('Created new chat:', currentChatId);
          // Send chatId immediately after creation
          if (extWs.readyState === WebSocket.OPEN) {
            extWs.send(JSON.stringify({ 
              type: 'chat_created',
              chatId: currentChatId
            }));
          }
        } else {
          savedChat = await chatService.updateChat(chatId, extWs.userId!, messages);
          currentChatId = chatId;
          // console.log('Updated existing chat:', currentChatId);
        }

        // Get query from last message
        const query = isImageGeneration
          ? messages[messages.length - 1].content
          : messages.map(msg => msg.content).join('\n');

        // Generate response and send chunks
        // console.log('Starting response generation...');
        let assistantResponse = '';
        
        for await (const content of chatService.generateResponse(messages, query, modelId, extWs.userId!)) {
          assistantResponse += content;
          if (extWs.readyState === WebSocket.OPEN) {
            extWs.send(JSON.stringify({ 
              type: 'content',
              content
            }));
          } else {
            // console.log(`Connection closed for user ${extWs.userId}, stopping response generation`);
            break;
          }
        }

        // Send completion signal
        if (extWs.readyState === WebSocket.OPEN) {
          const allMessages = [...messages];
          allMessages.push({
            id: messages.length + 1,
            role: 'assistant',
            content: assistantResponse,
            timestamp: new Date(),
            sources: [],
            isImageGeneration: isImageGeneration || false,
            isComplete: true
          });

          // Update chat with final messages
          try {
            const finalChat = await chatService.updateChat(
              currentChatId,
              extWs.userId!,
              allMessages
            );

            extWs.send(JSON.stringify({ 
              type: 'complete',
              chatId: currentChatId,
              shouldUpdateList: true,
              timestamp: new Date().toISOString()
            }));

            // Broadcast to other clients of same user
            wss.clients.forEach((client: WebSocket) => {
              const extClient = client as ExtendedWebSocket;
              if (extClient.userId === extWs.userId && extClient !== extWs) {
                extClient.send(JSON.stringify({
                  type: 'chat_updated',
                  shouldUpdateList: true,
                  timestamp: new Date().toISOString()
                }));
              }
            });
          } catch (error) {
            console.error('Error saving final chat:', error);
            extWs.send(JSON.stringify({ 
              type: 'error',
              error: 'Failed to save chat history' 
            }));
          }
        }
      } catch (error) {
        console.error(`Error generating response:`, error);
        if (extWs.readyState === WebSocket.OPEN) {
          extWs.send(JSON.stringify({ 
            type: 'error',
            error: 'Error generating response' 
          }));
        }
      }
    } catch (error) {
      console.error(`Error processing message:`, error);
      if (extWs.readyState === WebSocket.OPEN) {
        extWs.send(JSON.stringify({ 
          type: 'error',
          error: error instanceof Error ? error.message : 'Invalid message format' 
        }));
      }
    }
  });
});

router.post('/', async (req: Request, res: Response) => {
  // console.log('Received chat request');

  // 1. ส่ง headers ทันทีก่อนทำอย่างอื่น
  res.setHeader('Content-Type', 'text/event-stream');
  res.setHeader('Cache-Control', 'no-cache, no-transform');
  res.setHeader('Connection', 'keep-alive');
  res.setHeader('X-Accel-Buffering', 'no');

  // 2. ส่ง initial response เพื่อเริ่ม stream
  res.write(':\n\n');  // Keep-alive ping
  // console.log('Sent initial response');

  try {
    const { messages, modelId, collectionName } = req.body;
    const lastMessage = messages[messages.length - 1];
    const query = lastMessage.content;

    // 3. ฟังก์ชันสำหรับส่งข้อมูล
    const sendChunk = (content: string) => {
      const data = JSON.stringify({ content });
      res.write(`data: ${data}\n\n`);
    };

    // 4. ส่ง empty chunk เพื่อให้ frontend เริ่มอ่าน stream
    sendChunk('');
    
    // console.log('Starting response generation');
    // console.log('Starting generateResponse:', {
    //   modelId,
    //   collectionName,
    //   messagesCount: messages.length,
    //   query
    // });
    try {
      for await (const content of chatService.generateResponse(messages, query, modelId, collectionName)) {
        // console.log('Sending chunk:', content);
        sendChunk(content);
      }
    } catch (error) {
      console.error('Error in stream generation:', error);
      sendChunk('\nขออภัย มีข้อผิดพลาดเกิดขึ้นระหว่างการสร้างคำตอบ');
    }

    // console.log('Chat response completed');
    res.end();
  } catch (error) {
    console.error('Chat error details:', error);
    
    // ถ้ายังไม่ได้ส่ง headers
    if (!res.headersSent) {
      res.setHeader('Content-Type', 'text/event-stream');
      res.setHeader('Cache-Control', 'no-cache');
      res.setHeader('Connection', 'keep-alive');
    }
    
    const errorData = JSON.stringify({ content: 'ขออภัย มีข้อผิดพลาดเกิดขึ้น กรุณาลองใหม่อีกครั้ง' });
    res.write(`data: ${errorData}\n\n`);
    res.end();
  }
});

router.post('/history', roleGuard(['Students', 'Staffs', 'Admin', 'SuperAdmin'] as UserRole[]), async (req: Request, res: Response): Promise<void> => {
  try {
    const { messages, modelId } = req.body;
    const userId = (req.user as any)?.username || '';

    if (!messages || !Array.isArray(messages)) {
      res.status(400).json({ error: 'Invalid messages format' });
      return;
    }

    if (!modelId) {
      res.status(400).json({ error: 'ModelId is required' });
      return;
    }

    const chat = await chatService.saveChat(userId, modelId, messages);
    res.json(chat);
  } catch (error) {
    console.error('Error saving chat:', error);
    res.status(500).json({ error: 'Failed to save chat' });
  }
});

router.get('/chats', roleGuard(['Students', 'Staffs', 'Admin', 'SuperAdmin']), async (req: Request, res: Response) => {
  try {
    const userId = (req.user as any)?.username;
    if (!userId) {
      res.status(401).json({ error: 'User not authenticated' });
      return;
    }

    const page = parseInt(req.query.page as string) || 1;
    const limit = parseInt(req.query.limit as string) || 20;

    const chats = await chatService.getChats(userId, page, limit);
    res.json(chats);
  } catch (error) {
    console.error('Error getting chats:', error);
    res.status(500).json({ 
      error: error instanceof Error ? error.message : 'Failed to get chats' 
    });
  }
});

router.get('/chats/:chatId', roleGuard(['Students', 'Staffs', 'Admin', 'SuperAdmin']), async (req: Request, res: Response) => {
  try {
    const userId = (req.user as any)?.username;
    if (!userId) {
      res.status(401).json({ error: 'User not authenticated' });
      return;
    }

    const { chatId } = req.params;
    const chat = await chatService.getChat(userId, chatId);
    res.json(chat);
  } catch (error) {
    if (error instanceof Error) {
      if (error.message === 'Invalid chat ID format') {
        res.status(400).json({ error: 'Invalid chat ID format. Chat ID must be a 24-character hex string.' });
        return;
      }
      if (error.message === 'Chat not found') {
        res.status(404).json({ error: 'Chat not found' });
        return;
      }
    }
    console.error('Error getting chat:', error);
    res.status(500).json({ 
      error: error instanceof Error ? error.message : 'Failed to get chat' 
    });
  }
});

// Update chat
router.put('/history/:chatId', roleGuard(['Students', 'Staffs', 'Admin', 'SuperAdmin']), async (req: Request, res: Response): Promise<void> => {
  try {
    const userId = (req.user as any)?.username;
    if (!userId) {
      res.status(401).json({ error: 'User not authenticated' });
      return;
    }

    const { chatId } = req.params;
    const { messages } = req.body;
    
    const updatedChat = await chatService.updateChat(chatId, userId, messages);
    res.json(updatedChat);
  } catch (error) {
    if (error instanceof Error) {
      if (error.message === 'Invalid chat ID format') {
        res.status(400).json({ error: 'Invalid chat ID format. Chat ID must be a 24-character hex string.' });
        return;
      }
      if (error.message === 'Chat not found') {
        res.status(404).json({ error: 'Chat not found' });
        return;
      }
    }
    console.error('Error updating chat:', error);
    res.status(500).json({ 
      error: error instanceof Error ? error.message : 'Failed to update chat' 
    });
  }
});

// Delete specific chat
router.delete('/history/:chatId', roleGuard(['Students', 'Staffs', 'Admin', 'SuperAdmin']), async (req: Request, res: Response): Promise<void> => {
  try {
    const userId = (req.user as any)?.username;
    if (!userId) {
      res.status(401).json({ error: 'User not authenticated' });
      return;
    }

    const { chatId } = req.params;
    await chatService.deleteChat(chatId, userId);
    res.json({ success: true, message: 'Chat deleted successfully' });
  } catch (error) {
    if (error instanceof Error) {
      if (error.message === 'Invalid chat ID format') {
        res.status(400).json({ error: 'Invalid chat ID format. Chat ID must be a 24-character hex string.' });
        return;
      }
      if (error.message === 'Chat not found or unauthorized') {
        res.status(404).json({ error: 'Chat not found or you are not authorized to delete it' });
        return;
      }
    }
    console.error('Error deleting chat:', error);
    res.status(500).json({ 
      error: error instanceof Error ? error.message : 'Failed to delete chat' 
    });
  }
});

// Export chat
router.get('/history/:chatId/export', roleGuard(['Students', 'Staffs', 'Admin', 'SuperAdmin']), async (req: Request, res: Response) => {
  try {
    const userId = (req.user as any)?.username;
    if (!userId) {
      res.status(401).json({ error: 'User not authenticated' });
      return;
    }

    const { chatId } = req.params;
    const chat = await chatService.getChat(userId, chatId);
    res.json(chat);
  } catch (error) {
    if (error instanceof Error && error.message === 'Chat not found') {
      res.status(404).json({ error: 'Chat not found' });
    } else {
      console.error('Error exporting chat:', error);
      res.status(500).json({ 
        error: error instanceof Error ? error.message : 'Failed to export chat' 
      });
    }
  }
});

// Import chat
router.post('/history/import', roleGuard(['Students', 'Staffs', 'Admin', 'SuperAdmin']), async (req: Request, res: Response) => {
  try {
    const userId = (req.user as any)?.username || '';
    const { messages } = req.body;
    
    const importedChat = await chatService.saveChat(userId, 'default', messages);
    res.json(importedChat);
  } catch (error) {
    console.error('Error importing chat:', error);
    res.status(500).json({ error: 'Failed to import chat' });
  }
});

router.route('/clear').delete(async (req: Request, res: Response): Promise<void> => {
  try {
    const user = (req as any).user;
    if (!user || !user.username) {
      res.status(401).json({ error: 'User not authenticated' });
      return;
    }

    await Chat.deleteMany({ userId: user.username });
    res.json({ success: true, message: 'Chat history cleared successfully' });
  } catch (error) {
    console.error('Error clearing chat history:', error);
    res.status(500).json({ error: 'Failed to clear chat history' });
  }
});

router.post('/chat', async (req, res) => {
  try {
    const { messages, modelId } = req.body;
    const text = messages[messages.length - 1].content;
    
  } catch (error) {
    console.error('Chat error:', error);
    res.status(500).json({ error: 'Internal server error' });
  }
});

router.get('/collections', async (req: Request, res: Response) => {
  try {
    const user = (req as any).user;
    
    // ดึงข้อมูล collections จาก MongoDB
    const collections = await CollectionModel.find({});
    
    // Admin can access all collections
    if (user.groups.includes('Admin') || user.groups.includes('SuperAdmin')) {
      res.json(collections.map(c => c.name));
      return;
    }
    
    // กรองตามสิทธิ์
    const accessibleCollections = collections.filter(collection => {
      switch (collection.permission) {
        case CollectionPermission.PUBLIC:
          return true;
        case CollectionPermission.PRIVATE:
          return collection.createdBy === user.nameID;
        default:
          return false;
      }
    });

    // ส่งเฉพาะชื่อ collection ที่มีสิทธิ์
    res.json(accessibleCollections.map(c => c.name));
  } catch (error) {
    console.error('Error fetching collections:', error);
    res.status(500).json({ error: 'Failed to fetch collections' });
  }
});

// async function checkCollectionAccess(user: any, collection: any): Promise<boolean> {
//   return user.groups.includes('Admin') || 
//          user.groups.includes('Staffs') || 
//          collection.createdBy === (user.nameID || user.username);
// }

// Add validation middleware
const validateRenameChat = [
  body('newName')
    .trim()
    .notEmpty().withMessage('Chat name cannot be empty')
    .isLength({ max: 100 }).withMessage('Chat name too long (max 100 characters)')
    .matches(/^[^<>]*$/).withMessage('Chat name contains invalid characters'),
];

// Update rename endpoint
router.put('/history/:chatId/rename', 
  roleGuard(['Students', 'Staffs', 'Admin', 'SuperAdmin']),
  validateRenameChat,
  async (req: Request, res: Response): Promise<void> => {
    try {
      // Validation errors
      const errors = validationResult(req);
      if (!errors.isEmpty()) {
        res.status(400).json({ 
          error: 'Validation failed',
          details: errors.array()
        });
        return;
      }

      const userId = (req.user as any)?.username;
      if (!userId) {
        res.status(401).json({ error: 'User not authenticated' });
        return;
      }

      const { chatId } = req.params;
      const { newName } = req.body;

      // Validate ObjectId
      if (!mongoose.Types.ObjectId.isValid(chatId)) {
        res.status(400).json({ error: 'Invalid chat ID format' });
        return;
      }

      // Get chat and verify ownership
      const chat = await Chat.findOne({ _id: chatId, userId });
      if (!chat) {
        res.status(404).json({ error: 'Chat not found or unauthorized' });
        return;
      }

      // Update chat name
      chat.chatname = newName.trim();
      chat.updatedAt = new Date();
      await chat.save();

      // Log the change
      // console.log(`Chat ${chatId} renamed to "${newName}" by user ${userId}`);

      res.json({
        success: true,
        chat: {
          id: chat._id,
          chatname: chat.chatname,
          updatedAt: chat.updatedAt
        }
      });

    } catch (error) {
      console.error('Error renaming chat:', error);
      res.status(500).json({ 
        error: error instanceof Error ? error.message : 'Failed to rename chat' 
      });
    }
});

router.put('/history/:chatId/pin', roleGuard(['Students', 'Staffs', 'Admin', 'SuperAdmin']), async (req: Request, res: Response) => {
  try {
    const userId = (req.user as any)?.username;
    const chatId = req.params.chatId;

    if (!userId) {
      res.status(401).json({ error: 'User not authenticated' });
      return;
    }

    // Verify chat exists and belongs to user
    const chat = await chatService.getChat(userId, chatId);
    if (!chat) {
      res.status(404).json({ error: 'Chat not found' });
      return;
    }

    // Toggle isPinned status
    const updatedChat = await chatService.togglePinChat(userId, chatId);
    res.json(updatedChat);
  } catch (error) {
    console.error('Error toggling chat pin status:', error);
    res.status(500).json({ 
      error: error instanceof Error ? error.message : 'Failed to toggle chat pin status' 
    });
  }
});

// เพิ่ม endpoint สำหรับดูข้อมูลการใช้งาน
router.get('/usage', async (req: Request, res: Response) => {
  try {
    const userId = (req.user as any)?.username;
    if (!userId) {
      res.status(401).json({ error: 'User not authenticated' });
      return;
    }

    const usage = await usageService.getUserUsage(userId);
    res.json(usage);
  } catch (error) {
    console.error('Error getting usage:', error);
    res.status(500).json({ error: 'Failed to get usage information' });
  }
});

<<<<<<< HEAD
export default router;
=======
export default router;

// import { Router, Request, Response, NextFunction } from 'express';
// import jwt from 'jsonwebtoken';
// import { chatService } from '../services/chat';
// import { roleGuard } from '../middleware/roleGuard';
// import { CollectionModel, CollectionPermission } from '../models/Collection';
// import { WebSocket, WebSocketServer } from 'ws';
// import { UserRole } from '../models/User';
// import { Chat } from '../models/Chat';
// import { body, validationResult } from 'express-validator';
// import mongoose from 'mongoose';
// import { usageService } from '../services/usageService';

// const router = Router();
// const HEARTBEAT_INTERVAL = 30000;
// const CLIENT_TIMEOUT = 35000;

// interface ExtendedWebSocket extends WebSocket {
//   isAlive: boolean;
//   userId?: string;
//   chatId?: string;
// }

// // Middleware to verify token
// const verifyToken = (req: Request, res: Response, next: NextFunction): void => {
//   try {
//     const token = req.headers.authorization?.split(' ')[1];
    
//     if (!token) {
//       res.status(401).json({ error: 'No token provided' });
//       return;
//     }

//     const decoded = jwt.verify(token, process.env.JWT_SECRET || 'your-secret-key');
//     (req as any).user = decoded;
//     next();
//   } catch (error) {
//     console.error('Token verification error:', error);
//     res.status(401).json({ error: 'Invalid token' });
//   }
// };

// router.use(verifyToken);

// const wss = new WebSocketServer({ 
//   port: 5001,
//   path: '/ws',
//   clientTracking: true,
//   verifyClient: (info, cb) => {
//     try {
//       // Get token from URL parameters
//       const url = new URL(info.req.url!, `http://${info.req.headers.host}`);
//       // console.log('Incoming WebSocket connection URL:', info.req.url);
      
//       const token = url.searchParams.get('token');
//       // console.log('Token from URL params:', token ? 'Present' : 'Not present');
      
//       if (!token) {
//         // console.log('WebSocket connection rejected: No token provided');
//         cb(false, 401, 'Unauthorized');
//         return;
//       }

//       try {
//         const decoded = jwt.verify(token, process.env.JWT_SECRET || 'your-secret-key') as any;
//         (info.req as any).user = decoded;
//         // console.log('WebSocket connection authorized for user:', decoded.username);
//         cb(true);
//       } catch (jwtError) {
//         console.error('JWT verification failed:', jwtError);
//         cb(false, 401, 'Invalid token');
//         return;
//       }
//     } catch (error) {
//       console.error('WebSocket authentication error:', error);
//       cb(false, 401, 'Unauthorized');
//     }
//   }
// });

// function heartbeat(this: WebSocket) {
//   (this as ExtendedWebSocket).isAlive = true;
// }

// const interval = setInterval(() => {
//   wss.clients.forEach((ws: WebSocket) => {
//     const extWs = ws as ExtendedWebSocket;
//     if (!extWs.isAlive) {
//       // console.log(`Terminating inactive connection for user: ${extWs.userId}`);
//       return ws.terminate();
//     }
//     extWs.isAlive = false;
//     extWs.ping();
//   });
// }, HEARTBEAT_INTERVAL);

// wss.on('close', () => {
//   clearInterval(interval);
// });

// wss.on('connection', (ws: WebSocket, req: Request) => {
//   const extWs = ws as ExtendedWebSocket;
//   extWs.isAlive = true;
  
//   // Try to get token from URL parameters first
//   const url = new URL(req.url!, `http://${req.headers.host}`);
//   const urlToken = url.searchParams.get('token');
//   const urlChatId = url.searchParams.get('chat');
  
//   // Then try to get from headers if not in URL
//   const headerToken = req.headers['authorization']?.split(' ')[1];
//   const token = urlToken || headerToken;
  
//   // Validate MongoDB ObjectId format
//   const isValidObjectId = (id: string | null): boolean => {
//     if (!id) return false;
//     return /^[0-9a-fA-F]{24}$/.test(id);
//   };
  
//   // console.log('Connection parameters:', {
//   //   fromUrl: !!urlToken,
//   //   fromHeader: !!headerToken,
//   //   finalToken: !!token,
//   //   chatId: urlChatId,
//   //   isValidChatId: urlChatId ? isValidObjectId(urlChatId) : false
//   // });
  
//   if (!token) {
//     console.error('No token found in either URL parameters or headers');
//     ws.close(1008, 'No authentication token provided');
//     return;
//   }

//   try {
//     const decoded = jwt.verify(token, process.env.JWT_SECRET || 'your-secret-key') as any;
//     extWs.userId = decoded.username;
    
//     // Only set chatId if it's a valid ObjectId
//     if (urlChatId) {
//       if (isValidObjectId(urlChatId)) {
//         extWs.chatId = urlChatId;
//         // console.log(`WebSocket client connected: ${extWs.userId}, chatId: ${extWs.chatId}`);
//       } else {
//         console.warn(`Invalid chatId format provided: ${urlChatId}, ignoring it`);
//         // Don't set the chatId but allow connection to continue
//         // console.log(`WebSocket client connected: ${extWs.userId}, no valid chatId provided`);
//       }
//     } else {
//       // console.log(`WebSocket client connected: ${extWs.userId}, no chatId provided`);
//     }
//   } catch (error) {
//     console.error('Invalid token in WebSocket connection:', error);
//     ws.close(1008, 'Invalid authentication token');
//     return;
//   }

//   extWs.on('pong', heartbeat);

//   extWs.on('error', (error) => {
//     console.error(`WebSocket error for user ${extWs.userId}:`, error);
//   });

//   extWs.on('close', () => {
//     // console.log(`WebSocket client disconnected: ${extWs.userId}`);
//   });

//   extWs.on('message', async (message: string) => {
//     try {
//       const data = JSON.parse(message.toString());
//       const userId = extWs.userId;

//       // ตรวจสอบ limit ก่อนประมวลผลคำถาม
//       const hasRemaining = await usageService.checkUserLimit(userId!);
//       if (!hasRemaining) {
//         extWs.send(JSON.stringify({
//           type: 'error',
//           error: 'You have used all your quota for today. Please wait until tomorrow.'
//         }));
//         return;
//       }

//       // console.log(`Raw WebSocket message received from ${extWs.userId}:`, message.toString());
      
//       const { messages, modelId, isImageGeneration, path, chatId } = data;

//       if (!messages || !Array.isArray(messages)) {
//         throw new Error('Invalid messages format');
//       }

//       if (!modelId) {
//         throw new Error('ModelId is required');
//       }

//       // จัดการ chat ก่อนเริ่มส่งคำตอบ
//       let savedChat;
//       let currentChatId: string;
//       try {
//         if (!chatId) {
//           savedChat = await chatService.saveChat(extWs.userId!, modelId, messages);
//           currentChatId = savedChat._id.toString();
//           // console.log('Created new chat:', currentChatId);
//           // Send chatId immediately after creation
//           if (extWs.readyState === WebSocket.OPEN) {
//             extWs.send(JSON.stringify({ 
//               type: 'chat_created',
//               chatId: currentChatId
//             }));
//           }
//         } else {
//           savedChat = await chatService.updateChat(chatId, extWs.userId!, messages);
//           currentChatId = chatId;
//           // console.log('Updated existing chat:', currentChatId);
//         }

//         // Get query from last message
//         const query = isImageGeneration
//           ? messages[messages.length - 1].content
//           : messages.map(msg => msg.content).join('\n');

//         // Generate response and send chunks
//         // console.log('Starting response generation...');
//         let assistantResponse = '';
        
//         for await (const content of chatService.generateResponse(messages, query, modelId)) {
//           assistantResponse += content;
//           if (extWs.readyState === WebSocket.OPEN) {
//             extWs.send(JSON.stringify({ 
//               type: 'content',
//               content
//             }));
//           } else {
//             // console.log(`Connection closed for user ${extWs.userId}, stopping response generation`);
//             break;
//           }
//         }

//         // Send completion signal
//         if (extWs.readyState === WebSocket.OPEN) {
//           const allMessages = [...messages];
//           allMessages.push({
//             id: messages.length + 1,
//             role: 'assistant',
//             content: assistantResponse,
//             timestamp: new Date(),
//             sources: [],
//             isImageGeneration: isImageGeneration || false,
//             isComplete: true
//           });

//           // Update chat with final messages
//           try {
//             const finalChat = await chatService.updateChat(
//               currentChatId,
//               extWs.userId!,
//               allMessages
//             );

//             extWs.send(JSON.stringify({ 
//               type: 'complete',
//               chatId: currentChatId,
//               shouldUpdateList: true,
//               timestamp: new Date().toISOString()
//             }));

//             // Broadcast to other clients of same user
//             wss.clients.forEach((client: WebSocket) => {
//               const extClient = client as ExtendedWebSocket;
//               if (extClient.userId === extWs.userId && extClient !== extWs) {
//                 extClient.send(JSON.stringify({
//                   type: 'chat_updated',
//                   shouldUpdateList: true,
//                   timestamp: new Date().toISOString()
//                 }));
//               }
//             });
//           } catch (error) {
//             console.error('Error saving final chat:', error);
//             extWs.send(JSON.stringify({ 
//               type: 'error',
//               error: 'Failed to save chat history' 
//             }));
//           }
//         }
//       } catch (error) {
//         console.error(`Error generating response:`, error);
//         if (extWs.readyState === WebSocket.OPEN) {
//           extWs.send(JSON.stringify({ 
//             type: 'error',
//             error: 'Error generating response' 
//           }));
//         }
//       }
//     } catch (error) {
//       console.error(`Error processing message:`, error);
//       if (extWs.readyState === WebSocket.OPEN) {
//         extWs.send(JSON.stringify({ 
//           type: 'error',
//           error: error instanceof Error ? error.message : 'Invalid message format' 
//         }));
//       }
//     }
//   });
// });

// router.post('/', async (req: Request, res: Response) => {
//   // console.log('Received chat request');

//   // 1. ส่ง headers ทันทีก่อนทำอย่างอื่น
//   res.setHeader('Content-Type', 'text/event-stream');
//   res.setHeader('Cache-Control', 'no-cache, no-transform');
//   res.setHeader('Connection', 'keep-alive');
//   res.setHeader('X-Accel-Buffering', 'no');

//   // 2. ส่ง initial response เพื่อเริ่ม stream
//   res.write(':\n\n');  // Keep-alive ping
//   // console.log('Sent initial response');

//   try {
//     const { messages, modelId, collectionName } = req.body;
//     const lastMessage = messages[messages.length - 1];
//     const query = lastMessage.content;

//     // 3. ฟังก์ชันสำหรับส่งข้อมูล
//     const sendChunk = (content: string) => {
//       const data = JSON.stringify({ content });
//       res.write(`data: ${data}\n\n`);
//     };

//     // 4. ส่ง empty chunk เพื่อให้ frontend เริ่มอ่าน stream
//     sendChunk('');
    
//     // console.log('Starting response generation');
//     // console.log('Starting generateResponse:', {
//     //   modelId,
//     //   collectionName,
//     //   messagesCount: messages.length,
//     //   query
//     // });

//     try {
//       for await (const content of chatService.generateResponse(messages, query, modelId)) {
//         // console.log('Sending chunk:', content);
//         sendChunk(content);
//       }
//     } catch (error) {
//       console.error('Error in stream generation:', error);
//       sendChunk('\nขออภัย มีข้อผิดพลาดเกิดขึ้นระหว่างการสร้างคำตอบ');
//     }

//     // console.log('Chat response completed');
//     res.end();
//   } catch (error) {
//     console.error('Chat error details:', error);
    
//     // ถ้ายังไม่ได้ส่ง headers
//     if (!res.headersSent) {
//       res.setHeader('Content-Type', 'text/event-stream');
//       res.setHeader('Cache-Control', 'no-cache');
//       res.setHeader('Connection', 'keep-alive');
//     }
    
//     const errorData = JSON.stringify({ content: 'ขออภัย มีข้อผิดพลาดเกิดขึ้น กรุณาลองใหม่อีกครั้ง' });
//     res.write(`data: ${errorData}\n\n`);
//     res.end();
//   }
// });

// router.post('/history', roleGuard(['Students', 'Staffs', 'Admin', 'SuperAdmin'] as UserRole[]), async (req: Request, res: Response): Promise<void> => {
//   try {
//     const { messages, modelId } = req.body;
//     const userId = (req.user as any)?.username || '';

//     if (!messages || !Array.isArray(messages)) {
//       res.status(400).json({ error: 'Invalid messages format' });
//       return;
//     }

//     if (!modelId) {
//       res.status(400).json({ error: 'ModelId is required' });
//       return;
//     }

//     const chat = await chatService.saveChat(userId, modelId, messages);
//     res.json(chat);
//   } catch (error) {
//     console.error('Error saving chat:', error);
//     res.status(500).json({ error: 'Failed to save chat' });
//   }
// });

// router.get('/chats', roleGuard(['Students', 'Staffs', 'Admin', 'SuperAdmin']), async (req: Request, res: Response) => {
//   try {
//     const userId = (req.user as any)?.username;
//     if (!userId) {
//       res.status(401).json({ error: 'User not authenticated' });
//       return;
//     }

//     const page = parseInt(req.query.page as string) || 1;
//     const limit = parseInt(req.query.limit as string) || 20;

//     const chats = await chatService.getChats(userId, page, limit);
//     res.json(chats);
//   } catch (error) {
//     console.error('Error getting chats:', error);
//     res.status(500).json({ 
//       error: error instanceof Error ? error.message : 'Failed to get chats' 
//     });
//   }
// });

// router.get('/chats/:chatId', roleGuard(['Students', 'Staffs', 'Admin', 'SuperAdmin']), async (req: Request, res: Response) => {
//   try {
//     const userId = (req.user as any)?.username;
//     if (!userId) {
//       res.status(401).json({ error: 'User not authenticated' });
//       return;
//     }

//     const { chatId } = req.params;
//     const chat = await chatService.getChat(userId, chatId);
//     res.json(chat);
//   } catch (error) {
//     if (error instanceof Error) {
//       if (error.message === 'Invalid chat ID format') {
//         res.status(400).json({ error: 'Invalid chat ID format. Chat ID must be a 24-character hex string.' });
//         return;
//       }
//       if (error.message === 'Chat not found') {
//         res.status(404).json({ error: 'Chat not found' });
//         return;
//       }
//     }
//     console.error('Error getting chat:', error);
//     res.status(500).json({ 
//       error: error instanceof Error ? error.message : 'Failed to get chat' 
//     });
//   }
// });

// // Update chat
// router.put('/history/:chatId', roleGuard(['Students', 'Staffs', 'Admin', 'SuperAdmin']), async (req: Request, res: Response): Promise<void> => {
//   try {
//     const userId = (req.user as any)?.username;
//     if (!userId) {
//       res.status(401).json({ error: 'User not authenticated' });
//       return;
//     }

//     const { chatId } = req.params;
//     const { messages } = req.body;
    
//     const updatedChat = await chatService.updateChat(chatId, userId, messages);
//     res.json(updatedChat);
//   } catch (error) {
//     if (error instanceof Error) {
//       if (error.message === 'Invalid chat ID format') {
//         res.status(400).json({ error: 'Invalid chat ID format. Chat ID must be a 24-character hex string.' });
//         return;
//       }
//       if (error.message === 'Chat not found') {
//         res.status(404).json({ error: 'Chat not found' });
//         return;
//       }
//     }
//     console.error('Error updating chat:', error);
//     res.status(500).json({ 
//       error: error instanceof Error ? error.message : 'Failed to update chat' 
//     });
//   }
// });

// // Delete specific chat
// router.delete('/history/:chatId', roleGuard(['Students', 'Staffs', 'Admin', 'SuperAdmin']), async (req: Request, res: Response): Promise<void> => {
//   try {
//     const userId = (req.user as any)?.username;
//     if (!userId) {
//       res.status(401).json({ error: 'User not authenticated' });
//       return;
//     }

//     const { chatId } = req.params;
//     await chatService.deleteChat(chatId, userId);
//     res.json({ success: true, message: 'Chat deleted successfully' });
//   } catch (error) {
//     if (error instanceof Error) {
//       if (error.message === 'Invalid chat ID format') {
//         res.status(400).json({ error: 'Invalid chat ID format. Chat ID must be a 24-character hex string.' });
//         return;
//       }
//       if (error.message === 'Chat not found or unauthorized') {
//         res.status(404).json({ error: 'Chat not found or you are not authorized to delete it' });
//         return;
//       }
//     }
//     console.error('Error deleting chat:', error);
//     res.status(500).json({ 
//       error: error instanceof Error ? error.message : 'Failed to delete chat' 
//     });
//   }
// });

// // Export chat
// router.get('/history/:chatId/export', roleGuard(['Students', 'Staffs', 'Admin', 'SuperAdmin']), async (req: Request, res: Response) => {
//   try {
//     const userId = (req.user as any)?.username;
//     if (!userId) {
//       res.status(401).json({ error: 'User not authenticated' });
//       return;
//     }

//     const { chatId } = req.params;
//     const chat = await chatService.getChat(userId, chatId);
//     res.json(chat);
//   } catch (error) {
//     if (error instanceof Error && error.message === 'Chat not found') {
//       res.status(404).json({ error: 'Chat not found' });
//     } else {
//       console.error('Error exporting chat:', error);
//       res.status(500).json({ 
//         error: error instanceof Error ? error.message : 'Failed to export chat' 
//       });
//     }
//   }
// });

// // Import chat
// router.post('/history/import', roleGuard(['Students', 'Staffs', 'Admin', 'SuperAdmin']), async (req: Request, res: Response) => {
//   try {
//     const userId = (req.user as any)?.username || '';
//     const { messages } = req.body;
    
//     const importedChat = await chatService.saveChat(userId, 'default', messages);
//     res.json(importedChat);
//   } catch (error) {
//     console.error('Error importing chat:', error);
//     res.status(500).json({ error: 'Failed to import chat' });
//   }
// });

// router.route('/clear').delete(async (req: Request, res: Response): Promise<void> => {
//   try {
//     const user = (req as any).user;
//     if (!user || !user.username) {
//       res.status(401).json({ error: 'User not authenticated' });
//       return;
//     }

//     await Chat.deleteMany({ userId: user.username });
//     res.json({ success: true, message: 'Chat history cleared successfully' });
//   } catch (error) {
//     console.error('Error clearing chat history:', error);
//     res.status(500).json({ error: 'Failed to clear chat history' });
//   }
// });

// router.post('/chat', async (req, res) => {
//   try {
//     const { messages, modelId } = req.body;
//     const text = messages[messages.length - 1].content;
    
//   } catch (error) {
//     console.error('Chat error:', error);
//     res.status(500).json({ error: 'Internal server error' });
//   }
// });

// router.get('/collections', async (req: Request, res: Response) => {
//   try {
//     const user = (req as any).user;
    
//     // ดึงข้อมูล collections จาก MongoDB
//     const collections = await CollectionModel.find({});
    
//     // Admin can access all collections
//     if (user.groups.includes('Admin') || user.groups.includes('SuperAdmin')) {
//       res.json(collections.map(c => c.name));
//       return;
//     }
    
//     // กรองตามสิทธิ์
//     const accessibleCollections = collections.filter(collection => {
//       switch (collection.permission) {
//         case CollectionPermission.PUBLIC:
//           return true;
//         case CollectionPermission.PRIVATE:
//           return collection.createdBy === user.nameID;
//         default:
//           return false;
//       }
//     });

//     // ส่งเฉพาะชื่อ collection ที่มีสิทธิ์
//     res.json(accessibleCollections.map(c => c.name));
//   } catch (error) {
//     console.error('Error fetching collections:', error);
//     res.status(500).json({ error: 'Failed to fetch collections' });
//   }
// });

// // async function checkCollectionAccess(user: any, collection: any): Promise<boolean> {
// //   return user.groups.includes('Admin') || 
// //          user.groups.includes('Staffs') || 
// //          collection.createdBy === (user.nameID || user.username);
// // }

// // Add validation middleware
// const validateRenameChat = [
//   body('newName')
//     .trim()
//     .notEmpty().withMessage('Chat name cannot be empty')
//     .isLength({ max: 100 }).withMessage('Chat name too long (max 100 characters)')
//     .matches(/^[^<>]*$/).withMessage('Chat name contains invalid characters'),
// ];

// // Update rename endpoint
// router.put('/history/:chatId/rename', 
//   roleGuard(['Students', 'Staffs', 'Admin', 'SuperAdmin']),
//   validateRenameChat,
//   async (req: Request, res: Response): Promise<void> => {
//     try {
//       // Validation errors
//       const errors = validationResult(req);
//       if (!errors.isEmpty()) {
//         res.status(400).json({ 
//           error: 'Validation failed',
//           details: errors.array()
//         });
//         return;
//       }

//       const userId = (req.user as any)?.username;
//       if (!userId) {
//         res.status(401).json({ error: 'User not authenticated' });
//         return;
//       }

//       const { chatId } = req.params;
//       const { newName } = req.body;

//       // Validate ObjectId
//       if (!mongoose.Types.ObjectId.isValid(chatId)) {
//         res.status(400).json({ error: 'Invalid chat ID format' });
//         return;
//       }

//       // Get chat and verify ownership
//       const chat = await Chat.findOne({ _id: chatId, userId });
//       if (!chat) {
//         res.status(404).json({ error: 'Chat not found or unauthorized' });
//         return;
//       }

//       // Update chat name
//       chat.chatname = newName.trim();
//       chat.updatedAt = new Date();
//       await chat.save();

//       // Log the change
//       // console.log(`Chat ${chatId} renamed to "${newName}" by user ${userId}`);

//       res.json({
//         success: true,
//         chat: {
//           id: chat._id,
//           chatname: chat.chatname,
//           updatedAt: chat.updatedAt
//         }
//       });

//     } catch (error) {
//       console.error('Error renaming chat:', error);
//       res.status(500).json({ 
//         error: error instanceof Error ? error.message : 'Failed to rename chat' 
//       });
//     }
// });

// router.put('/history/:chatId/pin', roleGuard(['Students', 'Staffs', 'Admin', 'SuperAdmin']), async (req: Request, res: Response) => {
//   try {
//     const userId = (req.user as any)?.username;
//     const chatId = req.params.chatId;

//     if (!userId) {
//       res.status(401).json({ error: 'User not authenticated' });
//       return;
//     }

//     // Verify chat exists and belongs to user
//     const chat = await chatService.getChat(userId, chatId);
//     if (!chat) {
//       res.status(404).json({ error: 'Chat not found' });
//       return;
//     }

//     // Toggle isPinned status
//     const updatedChat = await chatService.togglePinChat(userId, chatId);
//     res.json(updatedChat);
//   } catch (error) {
//     console.error('Error toggling chat pin status:', error);
//     res.status(500).json({ 
//       error: error instanceof Error ? error.message : 'Failed to toggle chat pin status' 
//     });
//   }
// });

// // เพิ่ม endpoint สำหรับดูข้อมูลการใช้งาน
// router.get('/usage', async (req: Request, res: Response) => {
//   try {
//     const userId = (req.user as any)?.username;
//     if (!userId) {
//       res.status(401).json({ error: 'User not authenticated' });
//       return;
//     }

//     const usage = await usageService.getUserUsage(userId);
//     res.json(usage);
//   } catch (error) {
//     console.error('Error getting usage:', error);
//     res.status(500).json({ error: 'Failed to get usage information' });
//   }
// });

// export default router;
>>>>>>> a7684375
<|MERGE_RESOLUTION|>--- conflicted
+++ resolved
@@ -719,9 +719,6 @@
   }
 });
 
-<<<<<<< HEAD
-export default router;
-=======
 export default router;
 
 // import { Router, Request, Response, NextFunction } from 'express';
@@ -1446,5 +1443,4 @@
 //   }
 // });
 
-// export default router;
->>>>>>> a7684375
+// export default router;