import { Router, Request, Response } from 'express';
import passport from 'passport';
import { Strategy as SamlStrategy } from 'passport-saml';
import jwt from 'jsonwebtoken';
import { connectDB } from '../lib/mongodb';
import User from '../models/User';
// import { guest_login } from '../controllers/user_controller';
import bcrypt from 'bcrypt';
import fs from 'fs';
import { JWT_SECRET } from '../config/config';
import { guest_login } from '../controllers/user_controller';
import { ensureDepartmentExists } from '../services/auto_department_service';

const router = Router();

// เพิ่ม logging middleware
router.use('/saml/callback', (req, res, next) => {
  // console.log('SAML Callback Request:', req.body);
  next();
});

const samlStrategy = new SamlStrategy(
  {
    issuer: process.env.SAML_SP_ENTITY_ID,
    callbackUrl: process.env.SAML_SP_ACS_URL,
    entryPoint: process.env.SAML_IDP_SSO_URL,
    logoutUrl: process.env.SAML_IDP_SLO_URL,
    cert: process.env.SAML_CERTIFICATE || '',
    disableRequestedAuthnContext: true,
    forceAuthn: false,
    identifierFormat: null,
    wantAssertionsSigned: true,
    acceptedClockSkewMs: -1,
    validateInResponseTo: false,
    passReqToCallback: true
  },
  async function(req: any, profile: any, done: any) {
    try {
      // console.log('=== SAML Profile Debug ===');
      // console.log(JSON.stringify(profile, null, 2));

      // ปรับการอ่านค่าให้ตรงกับ SAML response
      const nameID = profile.nameID;
      const username = profile['User.Username'];
      const email = profile['User.Email'];
      const firstName = profile['first_name'];
      const lastName = profile['last_name'];
      const department = profile['depart_name']?.toLowerCase() || '';
      const groups = profile['http://schemas.xmlsoap.org/claims/Group'] || [];

      console.log('=== Extracted Values ===');
      console.log({
        nameID,
        username,
        email,
        firstName,
        lastName,
        department,
        groups
      });

      if (!nameID) {
        console.error('Missing required fields:', { nameID });
        return done(new Error('Missing required user information'));
      }

      // if (!nameID || !email) {
      //   console.error('Missing required fields:', { nameID, email });
      //   return done(new Error('Missing required user information'));
      // }

       // เพิ่มฟังก์ชันแปลง group เป็น role
       const mapGroupToRole = (groups: string[]) => {
        const isStudent = groups.some(group => 
          group === 'student_all_grp'
        );
        return isStudent ? 'Students' : 'Staffs';
      };

      // Ensure the department exists in our database if it's provided
      if (department) {
        await ensureDepartmentExists(department);
      }

      const user = await User.findOneAndUpdate(
        { username },
        {
          nameID,
          username,
          email,
          firstName,
          lastName,
          department,
          groups: Array.isArray(groups) ? groups : [groups],
          role: mapGroupToRole(Array.isArray(groups) ? groups : [groups]),
          updated: new Date()
        },
        { upsert: true, new: true }
      );

      const token = jwt.sign(
        { userId: user._id },
        process.env.JWT_SECRET || 'your-secret-key',
        { expiresIn: '24h' }
      );

      const userData = {
        nameID: user.nameID,
        username: user.username,
        email: user.email,
        first_name: user.firstName,
        last_name: user.lastName,
        depart_name: user.department,
        groups: user.groups
      };

      return done(null, { token, userData });

    } catch (error) {
      console.error('SAML Strategy Error:', error);
      return done(error);
    }
  }
);

passport.use(samlStrategy);

passport.serializeUser((user: any, done) => {
  done(null, user);
});

passport.deserializeUser((user: any, done) => {
  done(null, user);
});

router.get('/login/saml', passport.authenticate('saml'));

router.post('/saml/callback',
  passport.authenticate('saml', { session: false }),
  async (req: any, res) => {
    try {
      const mapGroupToRole = (groups: string[]) => {
        const isStudent = groups.some(group => 
          group === 'student_all_grp'
        );
        return isStudent ? 'Students' : 'Staffs';
      };

      const userData = {
        nameID: req.user.userData.nameID,
        username: req.user.userData.username,
        email: req.user.userData.email,
        firstName: req.user.userData.first_name,
        lastName: req.user.userData.last_name,
        department: req.user.userData.depart_name,
        groups: [mapGroupToRole(req.user.userData.groups || [])]
      };

      // Automatically create department if it doesn't exist
      if (userData.department) {
        await ensureDepartmentExists(userData.department);
      }

      const token = jwt.sign(
        { 
          nameID: userData.nameID,
          username: userData.username,
          email: userData.email,
          firstName: userData.firstName,
          lastName: userData.lastName,
          department: userData.department,
          groups: userData.groups
        },
        process.env.JWT_SECRET || 'your-secret-key',
        { expiresIn: '7d' }
      );

      const encodedUserData = Buffer.from(JSON.stringify(userData)).toString('base64');
      
      const redirectUrl = new URL(`${process.env.FRONTEND_URL}/auth-callback`);
      redirectUrl.searchParams.append('token', token);
      redirectUrl.searchParams.append('user_data', encodedUserData);

      res.redirect(redirectUrl.toString());
    } catch (error) {
      console.error('SAML callback error:', error);
      res.redirect(`${process.env.FRONTEND_URL}/login?error=auth_failed`);
    }
  }
);

router.post('/logout', (req, res) => {
  req.logout(() => {
    res.status(200).json({ message: 'Logged out successfully' });
  });
});

router.get('/logout', (req, res) => {
  req.logout(() => {
    res.redirect(process.env.SAML_IDP_SLO_URL || '/');
  });
});

router.get('/logout/saml', (req, res) => {
  req.logout(() => {
<<<<<<< HEAD
    // const frontendUrl = process.env.FRONTEND_URL || 'https://dindinai.mfu.ac.th';
    // const returnUrl = encodeURIComponent(`${frontendUrl}/login`);
    // const logoutUrl = `${process.env.SAML_IDP_SLO_URL}&wreply=${returnUrl}`;
    const logoutUrl = `${process.env.SAML_IDP_SLO_URL}`;
    
=======
    // const frontendUrl = process.env.FRONTEND_URL || 'https://mfulearnai.mfu.ac.th';
    // const returnUrl = encodeURIComponent(`${frontendUrl}/login`);
    // const logoutUrl = `${process.env.SAML_IDP_SLO_URL}&wreply=${returnUrl}`;
    res.set('Cache-Control', 'no-store, no-cache, must-revalidate, proxy-revalidate');

    const logoutUrl = `${process.env.SAML_IDP_SLO_URL}`;    
>>>>>>> 688609c3
    res.redirect(logoutUrl);
  });
});

router.get('/metadata', (req, res) => {
  const metadata = samlStrategy.generateServiceProviderMetadata(null, process.env.SAML_CERTIFICATE);
  res.type('application/xml');
  res.send(metadata);
});

// router.post('/test', guest_login);

router.post('/saml/callback', (req, res, next) => {
  // console.log('=== SAML Callback Debug ===');
  // console.log('Headers:', req.headers);
  // console.log('Body:', req.body);
  // console.log('=========================');
  next();
});

router.post('/admin/login', async (req: Request, res: Response):Promise<void> => {
  try {
    const { username, password } = req.body;

    // ตรวจสอบว่ามีข้อมูลครบไหม
    if (!username || !password) {
      res.status(400).json({ message: 'กรุณากรอกข้อมูลให้ครบ' });
      return;
    }

    const user = await User.findOne({ username, role: { $in: ['Admin', 'SuperAdmin'] } });
    if (!user) {
      res.status(401).json({ message: 'ไม่พบบัญชีผู้ใช้' });
      return;
    }
    // ใช้ method comparePassword ที่เราสร้างไว้ใน User model
    const isMatch = await (user as any).comparePassword(password);
    if (!isMatch) {
      res.status(401).json({ message: 'รหัสผ่านไม่ถูกต้อง' });
      return;
    }

    // Ensure department exists if the admin has one assigned
    if (user.department) {
      await ensureDepartmentExists(user.department);
    }

    // สร้าง token
    const token = jwt.sign(
      { 
        userId: user._id,
        username: user.username,
        firstName: user.firstName,
        lastName: user.lastName,
        email: user.email,
        department: user.department,
        role: user.role,
        groups: user.groups
      },
      JWT_SECRET,
      { expiresIn: '24h' }
    );

    // ส่งข้อมูลกลับ
    res.json({ 
      token,
      user: {
        username: user.username,
        firstName: user.firstName,
        lastName: user.lastName,
        email: user.email,
        department: user.department,
        role: user.role,
        groups: user.groups
      }
    });
  } catch (error) {
    console.error('Login error:', error);
    res.status(500).json({ message: 'เกิดข้อผิดพลาดในการเข้าสู่ระบบ' });
  }
});

export default router;<|MERGE_RESOLUTION|>--- conflicted
+++ resolved
@@ -203,20 +203,11 @@
 
 router.get('/logout/saml', (req, res) => {
   req.logout(() => {
-<<<<<<< HEAD
     // const frontendUrl = process.env.FRONTEND_URL || 'https://dindinai.mfu.ac.th';
     // const returnUrl = encodeURIComponent(`${frontendUrl}/login`);
     // const logoutUrl = `${process.env.SAML_IDP_SLO_URL}&wreply=${returnUrl}`;
     const logoutUrl = `${process.env.SAML_IDP_SLO_URL}`;
     
-=======
-    // const frontendUrl = process.env.FRONTEND_URL || 'https://mfulearnai.mfu.ac.th';
-    // const returnUrl = encodeURIComponent(`${frontendUrl}/login`);
-    // const logoutUrl = `${process.env.SAML_IDP_SLO_URL}&wreply=${returnUrl}`;
-    res.set('Cache-Control', 'no-store, no-cache, must-revalidate, proxy-revalidate');
-
-    const logoutUrl = `${process.env.SAML_IDP_SLO_URL}`;    
->>>>>>> 688609c3
     res.redirect(logoutUrl);
   });
 });
