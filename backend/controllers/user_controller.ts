--- conflicted
+++ resolved
@@ -1,48 +1,3 @@
-<<<<<<< HEAD
-// import { getUserbynameID,createUser } from "../services/user_service";
-// import { Request, Response } from 'express';
-// import jwt from 'jsonwebtoken';
-// import { JWT_SECRET } from "../config/config";
-// const guest_login = async (req: Request, res: Response):Promise<void> => {
-//     try {
-//         const body:{nameID:string} = await req.body;
-//         if (!body) {
-//            res.status(400).json({ message: 'nameID is required' });
-//         }
-//         let user = await getUserbynameID(body.nameID);
-//         if (!user) {
-//             // for testing purpose
-//             user = await createUser({nameID: body.nameID,role:'Staffs'});
-//         }   
-//         const userData = {
-//             nameID: user.nameID,
-//             username: user.username || 'guest',
-//             email: user.email || 'guest@localhost',
-//             firstName: user.firstName || 'Guest',
-//             lastName: user.lastName || 'User',
-//             groups: [user.role]
-//           };
-//         const token = jwt.sign(
-//             { 
-//                 nameID: userData.nameID,
-//                 username: userData.username,
-//                 email: userData.email,
-//                 firstName: userData.firstName,
-//                 lastName: userData.lastName,
-//                 groups: userData.groups
-//             },
-//             JWT_SECRET,
-//             { expiresIn: '1h' }
-//         );
-//         const encodedUserData = Buffer.from(JSON.stringify(userData)).toString('base64');
-
-//         const redirectUrl = `/auth-callback?token=${token}&user_data=${encodedUserData}`;
-//         res.status(200).send(redirectUrl.toString());
-//     } catch (error:any) {
-//         res.status(500).json({ message: error.message });
-//     }
-// }
-=======
 import { getUserbynameID, createUser } from "../services/user_service";
 import { Request, Response } from 'express';
 import jwt from 'jsonwebtoken';
@@ -97,6 +52,5 @@
         res.status(500).json({ message: error.message });
     }
 }
->>>>>>> d13a0725
 
-// export { guest_login };+export { guest_login };