--- conflicted
+++ resolved
@@ -115,19 +115,11 @@
   };
 
   // Monitor message count to detect when new messages are added
-<<<<<<< HEAD
   useEffect(() => {
     setMessageCount(messages.length);
   }, [messages]);
 
   useEffect(() => {
-=======
-  useEffect(() => {
-    setMessageCount(messages.length);
-  }, [messages]);
-
-  useEffect(() => {
->>>>>>> a7684375
     const chatContainer = chatContainerRef.current;
     if (!chatContainer) return;
 
