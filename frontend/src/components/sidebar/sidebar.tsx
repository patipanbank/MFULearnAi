--- conflicted
+++ resolved
@@ -358,13 +358,8 @@
               WebkitBackgroundClip: 'text',
               WebkitTextFillColor: 'transparent',
               backgroundClip: 'text'
-<<<<<<< HEAD
             }}>MFU</span>{' '}
             <span>Learn</span>
-=======
-            }}>DIN</span>{''}
-            <span>DIN{' '}</span>
->>>>>>> a7684375
             <span style={{
               background: 'linear-gradient(to right, #00FFFF, #0099FF)',
               WebkitBackgroundClip: 'text',
