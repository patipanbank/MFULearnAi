--- conflicted
+++ resolved
@@ -542,21 +542,6 @@
                 <FaBookOpen className="w-5 h-5 mr-3" />
                 <span className="font-medium">Knowledge Base</span>
               </Link>
-<<<<<<< HEAD
-
-              {isAdmin && (
-                <Link
-                  to="/admin/create"
-                  className={`flex items-center px-4 py-3 text-gray-700 dark:text-gray-200 rounded-xl hover:bg-gray-100 dark:hover:bg-gray-700 transition-all duration-200
-                      ${location.pathname === '/admin/create' ? 'bg-blue-50 dark:bg-blue-900/30 text-blue-600 dark:text-blue-400' : ''}`}
-                  onClick={onClose}
-                >
-                  <FaUserPlus className="w-5 h-5 mr-3" />
-                  <span className="font-medium">Create Admin</span>
-                </Link>
-              )}
-=======
->>>>>>> 2ae80ca1
             </>
           )}
 
