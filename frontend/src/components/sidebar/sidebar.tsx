--- conflicted
+++ resolved
@@ -1,12 +1,7 @@
 import { useState, useEffect } from 'react';
 import { Link, useLocation, useNavigate } from 'react-router-dom';
-// import { FaComments, FaBars, FaCog, FaHistory, FaSignOutAlt } from 'react-icons/fa';
-<<<<<<< HEAD
-import { FaComments, FaBars, FaCog, FaSignOutAlt, FaTrash, FaEdit } from 'react-icons/fa';
+import { FaComments, FaBars, FaCog, FaSignOutAlt, FaTrash, FaEdit, FaAndroid } from 'react-icons/fa';
 import { config } from '../../config/config';
-=======
-import { FaComments, FaBars, FaCog, FaSignOutAlt, FaAndroid } from 'react-icons/fa';
->>>>>>> d13a0725
 import DarkModeToggle from '../darkmode/DarkModeToggle';
 
 interface SidebarProps {
@@ -42,7 +37,6 @@
   const location = useLocation();
   const navigate = useNavigate();
   const userData = JSON.parse(localStorage.getItem('user_data') || '{}');
-<<<<<<< HEAD
   const isStaff = userData.groups?.includes('Staffs');
   const [chatHistories, setChatHistories] = useState<ChatHistory[]>([]);
   const searchParams = new URLSearchParams(location.search);
@@ -99,9 +93,6 @@
     };
   // eslint-disable-next-line react-hooks/exhaustive-deps
   }, []);
-=======
-  const isStaff = userData.role === 'Staffs' || userData.role === 'Admin';
->>>>>>> d13a0725
 
   const handleLogout = async () => {
     try {
@@ -223,7 +214,18 @@
             <span>New Chat</span>
           </Link>
 
-<<<<<<< HEAD
+          {isStaff && (
+            <Link
+              to="/modelCreation"
+              className={`flex items-center px-4 py-2 text-gray-700 dark:text-gray-200 rounded-lg hover:bg-gray-100 dark:hover:bg-gray-700
+                ${location.pathname === '/modelCreation' ? 'bg-gray-100 dark:bg-gray-700' : ''}`}
+              onClick={onClose}
+            >
+              <FaAndroid className="w-5 h-5 mr-3" />
+              <span>Model Creation</span>
+            </Link>
+          )}
+
           {/* แสดงรายการ Chat Histories */}
           <div className="mt-4">
             <h3 className="px-4 text-sm font-medium text-gray-500 dark:text-gray-400">Chat History</h3>
@@ -288,17 +290,6 @@
               ))}
             </div>
           </div>
-=======
-          <Link
-            to="/modelCreation"
-            className={`flex items-center px-4 py-2 text-gray-700 dark:text-gray-200 rounded-lg hover:bg-gray-100 dark:hover:bg-gray-700
-              ${location.pathname === '/modelCreation' ? 'bg-gray-100 dark:bg-gray-700' : ''}`}
-            onClick={onClose}
-          >
-            <FaAndroid className="w-5 h-5 mr-3" />
-            <span>Model Creation</span>
-          </Link>
->>>>>>> d13a0725
 
           {isStaff && (
             <Link
